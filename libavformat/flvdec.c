--- conflicted
+++ resolved
@@ -305,18 +305,10 @@
         } else if(amf_type == AMF_DATA_TYPE_NUMBER) {
             snprintf(str_val, sizeof(str_val), "%.f", num_val);
             av_dict_set(&s->metadata, key, str_val, 0);
-<<<<<<< HEAD
-            if(!strcmp(key, "duration")) s->duration = num_val * AV_TIME_BASE;
-            else if(!strcmp(key, "videodatarate") && vcodec && 0 <= (int)(num_val * 1024.0))
-                vcodec->bit_rate = num_val * 1024.0;
-            else if(!strcmp(key, "audiodatarate") && acodec && 0 <= (int)(num_val * 1024.0))
-                acodec->bit_rate = num_val * 1024.0;
         } else if(amf_type == AMF_DATA_TYPE_OBJECT){
             if(s->nb_streams==1 && ((!acodec && !strcmp(key, "audiocodecid")) || (!vcodec && !strcmp(key, "videocodecid")))){
                 s->ctx_flags &= ~AVFMTCTX_NOHEADER; //If there is either audio/video missing, codecid will be an empty object
             }
-=======
->>>>>>> 47a1d794
         } else if (amf_type == AMF_DATA_TYPE_STRING)
             av_dict_set(&s->metadata, key, str_val, 0);
     }
