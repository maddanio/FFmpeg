/*
 * Copyright (c) 2008 Affine Systems, Inc (Michael Sullivan, Bobby Impollonia)
 *
 * This file is part of FFmpeg.
 *
 * FFmpeg is free software; you can redistribute it and/or
 * modify it under the terms of the GNU Lesser General Public
 * License as published by the Free Software Foundation; either
 * version 2.1 of the License, or (at your option) any later version.
 *
 * FFmpeg is distributed in the hope that it will be useful,
 * but WITHOUT ANY WARRANTY; without even the implied warranty of
 * MERCHANTABILITY or FITNESS FOR A PARTICULAR PURPOSE.  See the GNU
 * Lesser General Public License for more details.
 *
 * You should have received a copy of the GNU Lesser General Public
 * License along with FFmpeg; if not, write to the Free Software
 * Foundation, Inc., 51 Franklin Street, Fifth Floor, Boston, MA 02110-1301 USA
 */

/**
 * @file
 * Box drawing filter. Also a nice template for a filter that needs to
 * write in the input frame.
 */

#include "libavutil/colorspace.h"
#include "libavutil/common.h"
#include "libavutil/opt.h"
#include "libavutil/pixdesc.h"
#include "libavutil/parseutils.h"
#include "avfilter.h"
#include "formats.h"
#include "internal.h"
#include "video.h"

enum { Y, U, V, A };

typedef struct {
    const AVClass *class;
<<<<<<< HEAD
    int x, y, w, h, thickness;
=======
    int x, y, w, h;
>>>>>>> 335c3129
    char *color_str;
    unsigned char yuv_color[4];
    int invert_color; ///< invert luma color
    int vsub, hsub;   ///< chroma subsampling
} DrawBoxContext;

#define OFFSET(x) offsetof(DrawBoxContext, x)
#define FLAGS AV_OPT_FLAG_VIDEO_PARAM|AV_OPT_FLAG_FILTERING_PARAM

static const AVOption drawbox_options[] = {
    { "x",           "set the box top-left corner x position", OFFSET(x), AV_OPT_TYPE_INT, {.i64=0}, INT_MIN, INT_MAX, FLAGS },
    { "y",           "set the box top-left corner y position", OFFSET(y), AV_OPT_TYPE_INT, {.i64=0}, INT_MIN, INT_MAX, FLAGS },
    { "width",       "set the box width",  OFFSET(w), AV_OPT_TYPE_INT, {.i64=0}, 0, INT_MAX, FLAGS },
    { "w",           "set the box width",  OFFSET(w), AV_OPT_TYPE_INT, {.i64=0}, 0, INT_MAX, FLAGS },
    { "height",      "set the box height", OFFSET(h), AV_OPT_TYPE_INT, {.i64=0}, 0, INT_MAX, FLAGS },
    { "h",           "set the box height", OFFSET(h), AV_OPT_TYPE_INT, {.i64=0}, 0, INT_MAX, FLAGS },
    { "color",       "set the box edge color", OFFSET(color_str), AV_OPT_TYPE_STRING, {.str="black"}, CHAR_MIN, CHAR_MAX, FLAGS },
    { "c",           "set the box edge color", OFFSET(color_str), AV_OPT_TYPE_STRING, {.str="black"}, CHAR_MIN, CHAR_MAX, FLAGS },
    { "thickness",   "set the box maximum thickness", OFFSET(thickness), AV_OPT_TYPE_INT, {.i64=4}, 0, INT_MAX, FLAGS },
    { "t",           "set the box maximum thickness", OFFSET(thickness), AV_OPT_TYPE_INT, {.i64=4}, 0, INT_MAX, FLAGS },
    {NULL},
};

AVFILTER_DEFINE_CLASS(drawbox);

static av_cold int init(AVFilterContext *ctx, const char *args)
{
<<<<<<< HEAD
    DrawBoxContext *drawbox = ctx->priv;
    uint8_t rgba_color[4];

    if (!strcmp(drawbox->color_str, "invert"))
        drawbox->invert_color = 1;
    else if (av_parse_color(rgba_color, drawbox->color_str, -1, ctx) < 0)
=======
    DrawBoxContext *drawbox= ctx->priv;
    uint8_t rgba_color[4];

    if (av_parse_color(rgba_color, drawbox->color_str, -1, ctx) < 0)
>>>>>>> 335c3129
        return AVERROR(EINVAL);

    if (!drawbox->invert_color) {
        drawbox->yuv_color[Y] = RGB_TO_Y_CCIR(rgba_color[0], rgba_color[1], rgba_color[2]);
        drawbox->yuv_color[U] = RGB_TO_U_CCIR(rgba_color[0], rgba_color[1], rgba_color[2], 0);
        drawbox->yuv_color[V] = RGB_TO_V_CCIR(rgba_color[0], rgba_color[1], rgba_color[2], 0);
        drawbox->yuv_color[A] = rgba_color[3];
    }

    return 0;
}

static int query_formats(AVFilterContext *ctx)
{
    static const enum AVPixelFormat pix_fmts[] = {
        AV_PIX_FMT_YUV444P,  AV_PIX_FMT_YUV422P,  AV_PIX_FMT_YUV420P,
        AV_PIX_FMT_YUV411P,  AV_PIX_FMT_YUV410P,
        AV_PIX_FMT_YUVJ444P, AV_PIX_FMT_YUVJ422P, AV_PIX_FMT_YUVJ420P,
        AV_PIX_FMT_YUV440P,  AV_PIX_FMT_YUVJ440P,
        AV_PIX_FMT_NONE
    };

    ff_set_common_formats(ctx, ff_make_format_list(pix_fmts));
    return 0;
}

static int config_input(AVFilterLink *inlink)
{
    DrawBoxContext *drawbox = inlink->dst->priv;
    const AVPixFmtDescriptor *desc = av_pix_fmt_desc_get(inlink->format);

    drawbox->hsub = desc->log2_chroma_w;
    drawbox->vsub = desc->log2_chroma_h;

    if (drawbox->w == 0) drawbox->w = inlink->w;
    if (drawbox->h == 0) drawbox->h = inlink->h;

    av_log(inlink->dst, AV_LOG_VERBOSE, "x:%d y:%d w:%d h:%d color:0x%02X%02X%02X%02X\n",
           drawbox->x, drawbox->y, drawbox->w, drawbox->h,
           drawbox->yuv_color[Y], drawbox->yuv_color[U], drawbox->yuv_color[V], drawbox->yuv_color[A]);

    return 0;
}

static int filter_frame(AVFilterLink *inlink, AVFrame *frame)
{
    DrawBoxContext *drawbox = inlink->dst->priv;
    int plane, x, y, xb = drawbox->x, yb = drawbox->y;
    unsigned char *row[4];

    for (y = FFMAX(yb, 0); y < frame->height && y < (yb + drawbox->h); y++) {
        row[0] = frame->data[0] + y * frame->linesize[0];

        for (plane = 1; plane < 3; plane++)
            row[plane] = frame->data[plane] +
                 frame->linesize[plane] * (y >> drawbox->vsub);

        if (drawbox->invert_color) {
            for (x = FFMAX(xb, 0); x < xb + drawbox->w && x < frame->width; x++)
                if ((y - yb < drawbox->thickness-1) || (yb + drawbox->h - y < drawbox->thickness) ||
                    (x - xb < drawbox->thickness-1) || (xb + drawbox->w - x < drawbox->thickness))
                    row[0][x] = 0xff - row[0][x];
        } else {
            for (x = FFMAX(xb, 0); x < xb + drawbox->w && x < frame->width; x++) {
                double alpha = (double)drawbox->yuv_color[A] / 255;

                if ((y - yb < drawbox->thickness-1) || (yb + drawbox->h - y < drawbox->thickness) ||
                    (x - xb < drawbox->thickness-1) || (xb + drawbox->w - x < drawbox->thickness)) {
                    row[0][x                 ] = (1 - alpha) * row[0][x                 ] + alpha * drawbox->yuv_color[Y];
                    row[1][x >> drawbox->hsub] = (1 - alpha) * row[1][x >> drawbox->hsub] + alpha * drawbox->yuv_color[U];
                    row[2][x >> drawbox->hsub] = (1 - alpha) * row[2][x >> drawbox->hsub] + alpha * drawbox->yuv_color[V];
                }
            }
        }
    }

    return ff_filter_frame(inlink->dst->outputs[0], frame);
}

#define OFFSET(x) offsetof(DrawBoxContext, x)
#define FLAGS AV_OPT_FLAG_VIDEO_PARAM
static const AVOption options[] = {
    { "x",      "Horizontal position of the left box edge", OFFSET(x),         AV_OPT_TYPE_INT,    { .i64 = 0 }, INT_MIN, INT_MAX, FLAGS },
    { "y",      "Vertical position of the top box edge",    OFFSET(y),         AV_OPT_TYPE_INT,    { .i64 = 0 }, INT_MIN, INT_MAX, FLAGS },
    { "width",  "Width of the box",                         OFFSET(w),         AV_OPT_TYPE_INT,    { .i64 = 0 }, 0,       INT_MAX, FLAGS },
    { "height", "Height of the box",                        OFFSET(h),         AV_OPT_TYPE_INT,    { .i64 = 0 }, 0,       INT_MAX, FLAGS },
    { "color",  "Color of the box",                         OFFSET(color_str), AV_OPT_TYPE_STRING, { .str = "black" },    .flags = FLAGS },
    { NULL },
};

static const AVClass drawbox_class = {
    .class_name = "drawbox",
    .item_name  = av_default_item_name,
    .option     = options,
    .version    = LIBAVUTIL_VERSION_INT,
};

static const AVFilterPad avfilter_vf_drawbox_inputs[] = {
    {
        .name             = "default",
        .type             = AVMEDIA_TYPE_VIDEO,
        .config_props     = config_input,
        .get_video_buffer = ff_null_get_video_buffer,
        .filter_frame     = filter_frame,
        .needs_writable   = 1,
    },
    { NULL }
};

static const AVFilterPad avfilter_vf_drawbox_outputs[] = {
    {
        .name = "default",
        .type = AVMEDIA_TYPE_VIDEO,
    },
    { NULL }
};

static const char *const shorthand[] = { "x", "y", "w", "h", "color", "thickness", NULL };

AVFilter avfilter_vf_drawbox = {
    .name      = "drawbox",
    .description = NULL_IF_CONFIG_SMALL("Draw a colored box on the input video."),
    .priv_size = sizeof(DrawBoxContext),
    .priv_class = &drawbox_class,
    .init      = init,

    .query_formats   = query_formats,
    .inputs    = avfilter_vf_drawbox_inputs,
    .outputs   = avfilter_vf_drawbox_outputs,
    .priv_class = &drawbox_class,
    .shorthand = shorthand,
};<|MERGE_RESOLUTION|>--- conflicted
+++ resolved
@@ -38,51 +38,21 @@
 
 typedef struct {
     const AVClass *class;
-<<<<<<< HEAD
     int x, y, w, h, thickness;
-=======
-    int x, y, w, h;
->>>>>>> 335c3129
     char *color_str;
     unsigned char yuv_color[4];
     int invert_color; ///< invert luma color
     int vsub, hsub;   ///< chroma subsampling
 } DrawBoxContext;
 
-#define OFFSET(x) offsetof(DrawBoxContext, x)
-#define FLAGS AV_OPT_FLAG_VIDEO_PARAM|AV_OPT_FLAG_FILTERING_PARAM
-
-static const AVOption drawbox_options[] = {
-    { "x",           "set the box top-left corner x position", OFFSET(x), AV_OPT_TYPE_INT, {.i64=0}, INT_MIN, INT_MAX, FLAGS },
-    { "y",           "set the box top-left corner y position", OFFSET(y), AV_OPT_TYPE_INT, {.i64=0}, INT_MIN, INT_MAX, FLAGS },
-    { "width",       "set the box width",  OFFSET(w), AV_OPT_TYPE_INT, {.i64=0}, 0, INT_MAX, FLAGS },
-    { "w",           "set the box width",  OFFSET(w), AV_OPT_TYPE_INT, {.i64=0}, 0, INT_MAX, FLAGS },
-    { "height",      "set the box height", OFFSET(h), AV_OPT_TYPE_INT, {.i64=0}, 0, INT_MAX, FLAGS },
-    { "h",           "set the box height", OFFSET(h), AV_OPT_TYPE_INT, {.i64=0}, 0, INT_MAX, FLAGS },
-    { "color",       "set the box edge color", OFFSET(color_str), AV_OPT_TYPE_STRING, {.str="black"}, CHAR_MIN, CHAR_MAX, FLAGS },
-    { "c",           "set the box edge color", OFFSET(color_str), AV_OPT_TYPE_STRING, {.str="black"}, CHAR_MIN, CHAR_MAX, FLAGS },
-    { "thickness",   "set the box maximum thickness", OFFSET(thickness), AV_OPT_TYPE_INT, {.i64=4}, 0, INT_MAX, FLAGS },
-    { "t",           "set the box maximum thickness", OFFSET(thickness), AV_OPT_TYPE_INT, {.i64=4}, 0, INT_MAX, FLAGS },
-    {NULL},
-};
-
-AVFILTER_DEFINE_CLASS(drawbox);
-
 static av_cold int init(AVFilterContext *ctx, const char *args)
 {
-<<<<<<< HEAD
     DrawBoxContext *drawbox = ctx->priv;
     uint8_t rgba_color[4];
 
     if (!strcmp(drawbox->color_str, "invert"))
         drawbox->invert_color = 1;
     else if (av_parse_color(rgba_color, drawbox->color_str, -1, ctx) < 0)
-=======
-    DrawBoxContext *drawbox= ctx->priv;
-    uint8_t rgba_color[4];
-
-    if (av_parse_color(rgba_color, drawbox->color_str, -1, ctx) < 0)
->>>>>>> 335c3129
         return AVERROR(EINVAL);
 
     if (!drawbox->invert_color) {
@@ -163,22 +133,23 @@
 }
 
 #define OFFSET(x) offsetof(DrawBoxContext, x)
-#define FLAGS AV_OPT_FLAG_VIDEO_PARAM
-static const AVOption options[] = {
+#define FLAGS AV_OPT_FLAG_VIDEO_PARAM|AV_OPT_FLAG_FILTERING_PARAM
+
+static const AVOption drawbox_options[] = {
     { "x",      "Horizontal position of the left box edge", OFFSET(x),         AV_OPT_TYPE_INT,    { .i64 = 0 }, INT_MIN, INT_MAX, FLAGS },
     { "y",      "Vertical position of the top box edge",    OFFSET(y),         AV_OPT_TYPE_INT,    { .i64 = 0 }, INT_MIN, INT_MAX, FLAGS },
     { "width",  "Width of the box",                         OFFSET(w),         AV_OPT_TYPE_INT,    { .i64 = 0 }, 0,       INT_MAX, FLAGS },
+    { "w",      "Width of the box",                         OFFSET(w),         AV_OPT_TYPE_INT,    { .i64 = 0 }, 0,       INT_MAX, FLAGS },
     { "height", "Height of the box",                        OFFSET(h),         AV_OPT_TYPE_INT,    { .i64 = 0 }, 0,       INT_MAX, FLAGS },
-    { "color",  "Color of the box",                         OFFSET(color_str), AV_OPT_TYPE_STRING, { .str = "black" },    .flags = FLAGS },
+    { "h",      "Height of the box",                        OFFSET(h),         AV_OPT_TYPE_INT,    { .i64 = 0 }, 0,       INT_MAX, FLAGS },
+    { "color",  "Color of the box",                         OFFSET(color_str), AV_OPT_TYPE_STRING, { .str = "black" }, CHAR_MIN, CHAR_MAX, .flags = FLAGS },
+    { "c",      "Color of the box",                         OFFSET(color_str), AV_OPT_TYPE_STRING, { .str = "black" }, CHAR_MIN, CHAR_MAX, .flags = FLAGS },
+    { "thickness",   "set the box maximum thickness",       OFFSET(thickness), AV_OPT_TYPE_INT, {.i64=4}, 0, INT_MAX, FLAGS },
+    { "t",           "set the box maximum thickness",       OFFSET(thickness), AV_OPT_TYPE_INT, {.i64=4}, 0, INT_MAX, FLAGS },
     { NULL },
 };
 
-static const AVClass drawbox_class = {
-    .class_name = "drawbox",
-    .item_name  = av_default_item_name,
-    .option     = options,
-    .version    = LIBAVUTIL_VERSION_INT,
-};
+AVFILTER_DEFINE_CLASS(drawbox);
 
 static const AVFilterPad avfilter_vf_drawbox_inputs[] = {
     {
@@ -200,8 +171,6 @@
     { NULL }
 };
 
-static const char *const shorthand[] = { "x", "y", "w", "h", "color", "thickness", NULL };
-
 AVFilter avfilter_vf_drawbox = {
     .name      = "drawbox",
     .description = NULL_IF_CONFIG_SMALL("Draw a colored box on the input video."),
@@ -212,6 +181,4 @@
     .query_formats   = query_formats,
     .inputs    = avfilter_vf_drawbox_inputs,
     .outputs   = avfilter_vf_drawbox_outputs,
-    .priv_class = &drawbox_class,
-    .shorthand = shorthand,
 };