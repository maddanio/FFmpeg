/*
 * Copyright (c) 2010 Bobby Bingham

 * This file is part of FFmpeg.
 *
 * FFmpeg is free software; you can redistribute it and/or
 * modify it under the terms of the GNU Lesser General Public
 * License as published by the Free Software Foundation; either
 * version 2.1 of the License, or (at your option) any later version.
 *
 * FFmpeg is distributed in the hope that it will be useful,
 * but WITHOUT ANY WARRANTY; without even the implied warranty of
 * MERCHANTABILITY or FITNESS FOR A PARTICULAR PURPOSE.  See the GNU
 * Lesser General Public License for more details.
 *
 * You should have received a copy of the GNU Lesser General Public
 * License along with FFmpeg; if not, write to the Free Software
 * Foundation, Inc., 51 Franklin Street, Fifth Floor, Boston, MA 02110-1301 USA
 */

/**
 * @file
 * aspect ratio modification video filters
 */

#include "libavutil/mathematics.h"
#include "libavutil/parseutils.h"
#include "avfilter.h"
#include "internal.h"
#include "video.h"

typedef struct {
    AVRational ratio;
} AspectContext;

static av_cold int init(AVFilterContext *ctx, const char *args)
{
    AspectContext *aspect = ctx->priv;
    aspect->ratio = (AVRational) {0, 1};

    if (args) {
        if (av_parse_ratio(&aspect->ratio, args, 100, 0, ctx) < 0 ||
            aspect->ratio.num < 0 || aspect->ratio.den <= 0) {
            av_log(ctx, AV_LOG_ERROR,
                   "Invalid string '%s' for aspect ratio.\n", args);
            return AVERROR(EINVAL);
        }
    }

<<<<<<< HEAD
    av_log(ctx, AV_LOG_INFO, "a:%d/%d\n", aspect->ratio.num, aspect->ratio.den);
=======
    if (aspect->aspect.den == 0)
        aspect->aspect = (AVRational) {0, 1};

    av_log(ctx, AV_LOG_VERBOSE, "a:%d/%d\n", aspect->aspect.num, aspect->aspect.den);
>>>>>>> c29c1a1b
    return 0;
}

static void start_frame(AVFilterLink *link, AVFilterBufferRef *picref)
{
    AspectContext *aspect = link->dst->priv;

    picref->video->sample_aspect_ratio = aspect->ratio;
    ff_start_frame(link->dst->outputs[0], picref);
}

#if CONFIG_SETDAR_FILTER
static int setdar_config_props(AVFilterLink *inlink)
{
    AspectContext *aspect = inlink->dst->priv;
    AVRational dar = aspect->ratio;

    av_reduce(&aspect->ratio.num, &aspect->ratio.den,
               aspect->ratio.num * inlink->h,
               aspect->ratio.den * inlink->w, 100);

<<<<<<< HEAD
    av_log(inlink->dst, AV_LOG_INFO, "w:%d h:%d -> dar:%d/%d sar:%d/%d\n",
           inlink->w, inlink->h, dar.num, dar.den, aspect->ratio.num, aspect->ratio.den);
=======
    av_log(inlink->dst, AV_LOG_VERBOSE, "w:%d h:%d -> dar:%d/%d sar:%d/%d\n",
           inlink->w, inlink->h, dar.num, dar.den, aspect->aspect.num, aspect->aspect.den);
>>>>>>> c29c1a1b

    inlink->sample_aspect_ratio = aspect->ratio;

    return 0;
}

AVFilter avfilter_vf_setdar = {
    .name      = "setdar",
    .description = NULL_IF_CONFIG_SMALL("Set the frame display aspect ratio."),

    .init      = init,

    .priv_size = sizeof(AspectContext),

    .inputs    = (const AVFilterPad[]) {{ .name       = "default",
                                    .type             = AVMEDIA_TYPE_VIDEO,
                                    .config_props     = setdar_config_props,
                                    .get_video_buffer = ff_null_get_video_buffer,
                                    .start_frame      = start_frame,
                                    .end_frame        = ff_null_end_frame },
                                  { .name = NULL}},

    .outputs   = (const AVFilterPad[]) {{ .name       = "default",
                                    .type             = AVMEDIA_TYPE_VIDEO, },
                                  { .name = NULL}},
};
#endif /* CONFIG_SETDAR_FILTER */

#if CONFIG_SETSAR_FILTER
static int setsar_config_props(AVFilterLink *inlink)
{
    AspectContext *aspect = inlink->dst->priv;

    inlink->sample_aspect_ratio = aspect->ratio;

    return 0;
}

AVFilter avfilter_vf_setsar = {
    .name      = "setsar",
    .description = NULL_IF_CONFIG_SMALL("Set the pixel sample aspect ratio."),

    .init      = init,

    .priv_size = sizeof(AspectContext),

    .inputs    = (const AVFilterPad[]) {{ .name       = "default",
                                    .type             = AVMEDIA_TYPE_VIDEO,
                                    .config_props     = setsar_config_props,
                                    .get_video_buffer = ff_null_get_video_buffer,
                                    .start_frame      = start_frame,
                                    .end_frame        = ff_null_end_frame },
                                  { .name = NULL}},

    .outputs   = (const AVFilterPad[]) {{ .name       = "default",
                                    .type             = AVMEDIA_TYPE_VIDEO, },
                                  { .name = NULL}},
};
#endif /* CONFIG_SETSAR_FILTER */<|MERGE_RESOLUTION|>--- conflicted
+++ resolved
@@ -47,14 +47,7 @@
         }
     }
 
-<<<<<<< HEAD
-    av_log(ctx, AV_LOG_INFO, "a:%d/%d\n", aspect->ratio.num, aspect->ratio.den);
-=======
-    if (aspect->aspect.den == 0)
-        aspect->aspect = (AVRational) {0, 1};
-
-    av_log(ctx, AV_LOG_VERBOSE, "a:%d/%d\n", aspect->aspect.num, aspect->aspect.den);
->>>>>>> c29c1a1b
+    av_log(ctx, AV_LOG_VERBOSE, "a:%d/%d\n", aspect->ratio.num, aspect->ratio.den);
     return 0;
 }
 
@@ -76,13 +69,8 @@
                aspect->ratio.num * inlink->h,
                aspect->ratio.den * inlink->w, 100);
 
-<<<<<<< HEAD
-    av_log(inlink->dst, AV_LOG_INFO, "w:%d h:%d -> dar:%d/%d sar:%d/%d\n",
+    av_log(inlink->dst, AV_LOG_VERBOSE, "w:%d h:%d -> dar:%d/%d sar:%d/%d\n",
            inlink->w, inlink->h, dar.num, dar.den, aspect->ratio.num, aspect->ratio.den);
-=======
-    av_log(inlink->dst, AV_LOG_VERBOSE, "w:%d h:%d -> dar:%d/%d sar:%d/%d\n",
-           inlink->w, inlink->h, dar.num, dar.den, aspect->aspect.num, aspect->aspect.den);
->>>>>>> c29c1a1b
 
     inlink->sample_aspect_ratio = aspect->ratio;
 
