--- conflicted
+++ resolved
@@ -118,13 +118,8 @@
 FATE_VIDEO += fate-id-cin-video
 fate-id-cin-video: CMD = framecrc -i $(SAMPLES)/idcin/idlog-2MB.cin -pix_fmt rgb24
 
-<<<<<<< HEAD
 FATE_VIDEO-$(CONFIG_AVFILTER) += fate-idroq-video-encode
-fate-idroq-video-encode: CMD = md5 -f image2 -vcodec pgmyuv -i $(SAMPLES)/ffmpeg-synthetic/vsynth1/%02d.pgm -sws_flags +bitexact -vf pad=512:512:80:112 -f RoQ -t 0.2
-=======
-FATE_SAMPLES_AVCONV += fate-idroq-video-encode
 fate-idroq-video-encode: CMD = md5 -f image2 -vcodec pgmyuv -i $(SAMPLES)/ffmpeg-synthetic/vsynth1/%02d.pgm -sws_flags +bitexact -vf pad=512:512:80:112 -f roq -t 0.2
->>>>>>> 4f04f5cc
 
 FATE_IFF += fate-iff-byterun1
 fate-iff-byterun1: CMD = framecrc -i $(SAMPLES)/iff/ASH.LBM -pix_fmt rgb24
