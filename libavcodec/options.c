/*
 * Copyright (c) 2001 Fabrice Bellard
 * Copyright (c) 2002-2004 Michael Niedermayer <michaelni@gmx.at>
 *
 * This file is part of FFmpeg.
 *
 * FFmpeg is free software; you can redistribute it and/or
 * modify it under the terms of the GNU Lesser General Public
 * License as published by the Free Software Foundation; either
 * version 2.1 of the License, or (at your option) any later version.
 *
 * FFmpeg is distributed in the hope that it will be useful,
 * but WITHOUT ANY WARRANTY; without even the implied warranty of
 * MERCHANTABILITY or FITNESS FOR A PARTICULAR PURPOSE.  See the GNU
 * Lesser General Public License for more details.
 *
 * You should have received a copy of the GNU Lesser General Public
 * License along with FFmpeg; if not, write to the Free Software
 * Foundation, Inc., 51 Franklin Street, Fifth Floor, Boston, MA 02110-1301 USA
 */

/**
 * @file
 * Options definition for AVCodecContext.
 */

#include "avcodec.h"
#include "libavutil/opt.h"
#include <float.h>              /* FLT_MIN, FLT_MAX */

static const char* context_to_name(void* ptr) {
    AVCodecContext *avc= ptr;

    if(avc && avc->codec && avc->codec->name)
        return avc->codec->name;
    else
        return "NULL";
}

#define OFFSET(x) offsetof(AVCodecContext,x)
#define DEFAULT 0 //should be NAN but it does not work as it is not a constant in glibc as required by ANSI/ISO C
//these names are too long to be readable
#define V AV_OPT_FLAG_VIDEO_PARAM
#define A AV_OPT_FLAG_AUDIO_PARAM
#define S AV_OPT_FLAG_SUBTITLE_PARAM
#define E AV_OPT_FLAG_ENCODING_PARAM
#define D AV_OPT_FLAG_DECODING_PARAM

#define AV_CODEC_DEFAULT_BITRATE 200*1000

static const AVOption options[]={
{"b", "set bitrate (in bits/s)", OFFSET(bit_rate), FF_OPT_TYPE_INT, {.dbl = AV_CODEC_DEFAULT_BITRATE }, INT_MIN, INT_MAX, V|E},
{"ab", "set bitrate (in bits/s)", OFFSET(bit_rate), FF_OPT_TYPE_INT, {.dbl = 64*1000 }, INT_MIN, INT_MAX, A|E},
{"bt", "set video bitrate tolerance (in bits/s)", OFFSET(bit_rate_tolerance), FF_OPT_TYPE_INT, {.dbl = AV_CODEC_DEFAULT_BITRATE*20 }, 1, INT_MAX, V|E},
{"flags", NULL, OFFSET(flags), FF_OPT_TYPE_FLAGS, {.dbl = DEFAULT }, 0, UINT_MAX, V|A|E|D, "flags"},
{"mv4", "use four motion vector by macroblock (mpeg4)", 0, FF_OPT_TYPE_CONST, {.dbl = CODEC_FLAG_4MV }, INT_MIN, INT_MAX, V|E, "flags"},
{"obmc", "use overlapped block motion compensation (h263+)", 0, FF_OPT_TYPE_CONST, {.dbl = CODEC_FLAG_OBMC }, INT_MIN, INT_MAX, V|E, "flags"},
{"qpel", "use 1/4 pel motion compensation", 0, FF_OPT_TYPE_CONST, {.dbl = CODEC_FLAG_QPEL }, INT_MIN, INT_MAX, V|E, "flags"},
{"loop", "use loop filter", 0, FF_OPT_TYPE_CONST, {.dbl = CODEC_FLAG_LOOP_FILTER }, INT_MIN, INT_MAX, V|E, "flags"},
{"qscale", "use fixed qscale", 0, FF_OPT_TYPE_CONST, {.dbl = CODEC_FLAG_QSCALE }, INT_MIN, INT_MAX, 0, "flags"},
{"gmc", "use gmc", 0, FF_OPT_TYPE_CONST, {.dbl = CODEC_FLAG_GMC }, INT_MIN, INT_MAX, V|E, "flags"},
{"mv0", "always try a mb with mv=<0,0>", 0, FF_OPT_TYPE_CONST, {.dbl = CODEC_FLAG_MV0 }, INT_MIN, INT_MAX, V|E, "flags"},
{"part", "use data partitioning", 0, FF_OPT_TYPE_CONST, {.dbl = CODEC_FLAG_PART }, INT_MIN, INT_MAX, V|E, "flags"},
{"input_preserved", NULL, 0, FF_OPT_TYPE_CONST, {.dbl = CODEC_FLAG_INPUT_PRESERVED }, INT_MIN, INT_MAX, 0, "flags"},
{"pass1", "use internal 2pass ratecontrol in first  pass mode", 0, FF_OPT_TYPE_CONST, {.dbl = CODEC_FLAG_PASS1 }, INT_MIN, INT_MAX, 0, "flags"},
{"pass2", "use internal 2pass ratecontrol in second pass mode", 0, FF_OPT_TYPE_CONST, {.dbl = CODEC_FLAG_PASS2 }, INT_MIN, INT_MAX, 0, "flags"},
{"extern_huff", "use external huffman table (for mjpeg)", 0, FF_OPT_TYPE_CONST, {.dbl = CODEC_FLAG_EXTERN_HUFF }, INT_MIN, INT_MAX, 0, "flags"},
{"gray", "only decode/encode grayscale", 0, FF_OPT_TYPE_CONST, {.dbl = CODEC_FLAG_GRAY }, INT_MIN, INT_MAX, V|E|D, "flags"},
{"emu_edge", "don't draw edges", 0, FF_OPT_TYPE_CONST, {.dbl = CODEC_FLAG_EMU_EDGE }, INT_MIN, INT_MAX, 0, "flags"},
{"psnr", "error[?] variables will be set during encoding", 0, FF_OPT_TYPE_CONST, {.dbl = CODEC_FLAG_PSNR }, INT_MIN, INT_MAX, V|E, "flags"},
{"truncated", NULL, 0, FF_OPT_TYPE_CONST, {.dbl = CODEC_FLAG_TRUNCATED }, INT_MIN, INT_MAX, 0, "flags"},
{"naq", "normalize adaptive quantization", 0, FF_OPT_TYPE_CONST, {.dbl = CODEC_FLAG_NORMALIZE_AQP }, INT_MIN, INT_MAX, V|E, "flags"},
{"ildct", "use interlaced dct", 0, FF_OPT_TYPE_CONST, {.dbl = CODEC_FLAG_INTERLACED_DCT }, INT_MIN, INT_MAX, V|E, "flags"},
{"low_delay", "force low delay", 0, FF_OPT_TYPE_CONST, {.dbl = CODEC_FLAG_LOW_DELAY }, INT_MIN, INT_MAX, V|D|E, "flags"},
{"alt", "enable alternate scantable (mpeg2/mpeg4)", 0, FF_OPT_TYPE_CONST, {.dbl = CODEC_FLAG_ALT_SCAN }, INT_MIN, INT_MAX, V|E, "flags"},
{"global_header", "place global headers in extradata instead of every keyframe", 0, FF_OPT_TYPE_CONST, {.dbl = CODEC_FLAG_GLOBAL_HEADER }, INT_MIN, INT_MAX, V|A|E, "flags"},
{"bitexact", "use only bitexact stuff (except (i)dct)", 0, FF_OPT_TYPE_CONST, {.dbl = CODEC_FLAG_BITEXACT }, INT_MIN, INT_MAX, A|V|S|D|E, "flags"},
{"aic", "h263 advanced intra coding / mpeg4 ac prediction", 0, FF_OPT_TYPE_CONST, {.dbl = CODEC_FLAG_AC_PRED }, INT_MIN, INT_MAX, V|E, "flags"},
{"umv", "use unlimited motion vectors", 0, FF_OPT_TYPE_CONST, {.dbl = CODEC_FLAG_H263P_UMV }, INT_MIN, INT_MAX, V|E, "flags"},
{"cbp", "use rate distortion optimization for cbp", 0, FF_OPT_TYPE_CONST, {.dbl = CODEC_FLAG_CBP_RD }, INT_MIN, INT_MAX, V|E, "flags"},
{"qprd", "use rate distortion optimization for qp selection", 0, FF_OPT_TYPE_CONST, {.dbl = CODEC_FLAG_QP_RD }, INT_MIN, INT_MAX, V|E, "flags"},
{"aiv", "h263 alternative inter vlc", 0, FF_OPT_TYPE_CONST, {.dbl = CODEC_FLAG_H263P_AIV }, INT_MIN, INT_MAX, V|E, "flags"},
{"slice", NULL, 0, FF_OPT_TYPE_CONST, {.dbl = CODEC_FLAG_H263P_SLICE_STRUCT }, INT_MIN, INT_MAX, V|E, "flags"},
{"ilme", "interlaced motion estimation", 0, FF_OPT_TYPE_CONST, {.dbl = CODEC_FLAG_INTERLACED_ME }, INT_MIN, INT_MAX, V|E, "flags"},
{"scan_offset", "will reserve space for svcd scan offset user data", 0, FF_OPT_TYPE_CONST, {.dbl = CODEC_FLAG_SVCD_SCAN_OFFSET }, INT_MIN, INT_MAX, V|E, "flags"},
{"cgop", "closed gop", 0, FF_OPT_TYPE_CONST, {.dbl = CODEC_FLAG_CLOSED_GOP }, INT_MIN, INT_MAX, V|E, "flags"},
{"fast", "allow non spec compliant speedup tricks", 0, FF_OPT_TYPE_CONST, {.dbl = CODEC_FLAG2_FAST }, INT_MIN, INT_MAX, V|E, "flags2"},
{"sgop", "strictly enforce gop size", 0, FF_OPT_TYPE_CONST, {.dbl = CODEC_FLAG2_STRICT_GOP }, INT_MIN, INT_MAX, V|E, "flags2"},
{"noout", "skip bitstream encoding", 0, FF_OPT_TYPE_CONST, {.dbl = CODEC_FLAG2_NO_OUTPUT }, INT_MIN, INT_MAX, V|E, "flags2"},
{"local_header", "place global headers at every keyframe instead of in extradata", 0, FF_OPT_TYPE_CONST, {.dbl = CODEC_FLAG2_LOCAL_HEADER }, INT_MIN, INT_MAX, V|E, "flags2"},
{"sub_id", NULL, OFFSET(sub_id), FF_OPT_TYPE_INT, {.dbl = DEFAULT }, INT_MIN, INT_MAX},
{"me_method", "set motion estimation method", OFFSET(me_method), FF_OPT_TYPE_INT, {.dbl = ME_EPZS }, INT_MIN, INT_MAX, V|E, "me_method"},
{"zero", "zero motion estimation (fastest)", 0, FF_OPT_TYPE_CONST, {.dbl = ME_ZERO }, INT_MIN, INT_MAX, V|E, "me_method" },
{"full", "full motion estimation (slowest)", 0, FF_OPT_TYPE_CONST, {.dbl = ME_FULL }, INT_MIN, INT_MAX, V|E, "me_method" },
{"epzs", "EPZS motion estimation (default)", 0, FF_OPT_TYPE_CONST, {.dbl = ME_EPZS }, INT_MIN, INT_MAX, V|E, "me_method" },
{"esa", "esa motion estimation (alias for full)", 0, FF_OPT_TYPE_CONST, {.dbl = ME_FULL }, INT_MIN, INT_MAX, V|E, "me_method" },
{"tesa", "tesa motion estimation", 0, FF_OPT_TYPE_CONST, {.dbl = ME_TESA }, INT_MIN, INT_MAX, V|E, "me_method" },
{"dia", "dia motion estimation (alias for epzs)", 0, FF_OPT_TYPE_CONST, {.dbl = ME_EPZS }, INT_MIN, INT_MAX, V|E, "me_method" },
{"log", "log motion estimation", 0, FF_OPT_TYPE_CONST, {.dbl = ME_LOG }, INT_MIN, INT_MAX, V|E, "me_method" },
{"phods", "phods motion estimation", 0, FF_OPT_TYPE_CONST, {.dbl = ME_PHODS }, INT_MIN, INT_MAX, V|E, "me_method" },
{"x1", "X1 motion estimation", 0, FF_OPT_TYPE_CONST, {.dbl = ME_X1 }, INT_MIN, INT_MAX, V|E, "me_method" },
{"hex", "hex motion estimation", 0, FF_OPT_TYPE_CONST, {.dbl = ME_HEX }, INT_MIN, INT_MAX, V|E, "me_method" },
{"umh", "umh motion estimation", 0, FF_OPT_TYPE_CONST, {.dbl = ME_UMH }, INT_MIN, INT_MAX, V|E, "me_method" },
{"iter", "iter motion estimation", 0, FF_OPT_TYPE_CONST, {.dbl = ME_ITER }, INT_MIN, INT_MAX, V|E, "me_method" },
{"extradata_size", NULL, OFFSET(extradata_size), FF_OPT_TYPE_INT, {.dbl = DEFAULT }, INT_MIN, INT_MAX},
<<<<<<< HEAD
{"time_base", NULL, OFFSET(time_base), FF_OPT_TYPE_RATIONAL, {.dbl=0}, INT_MIN, INT_MAX},
=======
{"time_base", NULL, OFFSET(time_base), FF_OPT_TYPE_RATIONAL, {.dbl = 0}, INT_MIN, INT_MAX},
>>>>>>> b6675279
{"g", "set the group of picture size", OFFSET(gop_size), FF_OPT_TYPE_INT, {.dbl = 12 }, INT_MIN, INT_MAX, V|E},
{"ar", "set audio sampling rate (in Hz)", OFFSET(sample_rate), FF_OPT_TYPE_INT, {.dbl = DEFAULT }, INT_MIN, INT_MAX},
{"ac", "set number of audio channels", OFFSET(channels), FF_OPT_TYPE_INT, {.dbl = DEFAULT }, INT_MIN, INT_MAX},
{"cutoff", "set cutoff bandwidth", OFFSET(cutoff), FF_OPT_TYPE_INT, {.dbl = DEFAULT }, INT_MIN, INT_MAX, A|E},
{"frame_size", NULL, OFFSET(frame_size), FF_OPT_TYPE_INT, {.dbl = DEFAULT }, INT_MIN, INT_MAX, A|E},
{"frame_number", NULL, OFFSET(frame_number), FF_OPT_TYPE_INT, {.dbl = DEFAULT }, INT_MIN, INT_MAX},
{"delay", NULL, OFFSET(delay), FF_OPT_TYPE_INT, {.dbl = DEFAULT }, INT_MIN, INT_MAX},
{"qcomp", "video quantizer scale compression (VBR)", OFFSET(qcompress), FF_OPT_TYPE_FLOAT, {.dbl = 0.5 }, -FLT_MAX, FLT_MAX, V|E},
{"qblur", "video quantizer scale blur (VBR)", OFFSET(qblur), FF_OPT_TYPE_FLOAT, {.dbl = 0.5 }, 0, FLT_MAX, V|E},
{"qmin", "min video quantizer scale (VBR)", OFFSET(qmin), FF_OPT_TYPE_INT, {.dbl = 2 }, 0, 69, V|E},
{"qmax", "max video quantizer scale (VBR)", OFFSET(qmax), FF_OPT_TYPE_INT, {.dbl = 31 }, 0, 69, V|E},
{"qdiff", "max difference between the quantizer scale (VBR)", OFFSET(max_qdiff), FF_OPT_TYPE_INT, {.dbl = 3 }, INT_MIN, INT_MAX, V|E},
{"bf", "use 'frames' B frames", OFFSET(max_b_frames), FF_OPT_TYPE_INT, {.dbl = DEFAULT }, 0, FF_MAX_B_FRAMES, V|E},
{"b_qfactor", "qp factor between p and b frames", OFFSET(b_quant_factor), FF_OPT_TYPE_FLOAT, {.dbl = 1.25 }, -FLT_MAX, FLT_MAX, V|E},
{"rc_strategy", "ratecontrol method", OFFSET(rc_strategy), FF_OPT_TYPE_INT, {.dbl = DEFAULT }, INT_MIN, INT_MAX, V|E},
{"b_strategy", "strategy to choose between I/P/B-frames", OFFSET(b_frame_strategy), FF_OPT_TYPE_INT, {.dbl = 0 }, INT_MIN, INT_MAX, V|E},
{"wpredp", "weighted prediction analysis method", OFFSET(weighted_p_pred), FF_OPT_TYPE_INT, {.dbl = 0 }, INT_MIN, INT_MAX, V|E},
{"ps", "rtp payload size in bytes", OFFSET(rtp_payload_size), FF_OPT_TYPE_INT, {.dbl = DEFAULT }, INT_MIN, INT_MAX, V|E},
{"mv_bits", NULL, OFFSET(mv_bits), FF_OPT_TYPE_INT, {.dbl = DEFAULT }, INT_MIN, INT_MAX},
{"header_bits", NULL, OFFSET(header_bits), FF_OPT_TYPE_INT, {.dbl = DEFAULT }, INT_MIN, INT_MAX},
{"i_tex_bits", NULL, OFFSET(i_tex_bits), FF_OPT_TYPE_INT, {.dbl = DEFAULT }, INT_MIN, INT_MAX},
{"p_tex_bits", NULL, OFFSET(p_tex_bits), FF_OPT_TYPE_INT, {.dbl = DEFAULT }, INT_MIN, INT_MAX},
{"i_count", NULL, OFFSET(i_count), FF_OPT_TYPE_INT, {.dbl = DEFAULT }, INT_MIN, INT_MAX},
{"p_count", NULL, OFFSET(p_count), FF_OPT_TYPE_INT, {.dbl = DEFAULT }, INT_MIN, INT_MAX},
{"skip_count", NULL, OFFSET(skip_count), FF_OPT_TYPE_INT, {.dbl = DEFAULT }, INT_MIN, INT_MAX},
{"misc_bits", NULL, OFFSET(misc_bits), FF_OPT_TYPE_INT, {.dbl = DEFAULT }, INT_MIN, INT_MAX},
{"frame_bits", NULL, OFFSET(frame_bits), FF_OPT_TYPE_INT, {.dbl = DEFAULT }, INT_MIN, INT_MAX},
{"codec_tag", NULL, OFFSET(codec_tag), FF_OPT_TYPE_INT, {.dbl = DEFAULT }, INT_MIN, INT_MAX},
{"bug", "workaround not auto detected encoder bugs", OFFSET(workaround_bugs), FF_OPT_TYPE_FLAGS, {.dbl = FF_BUG_AUTODETECT }, INT_MIN, INT_MAX, V|D, "bug"},
{"autodetect", NULL, 0, FF_OPT_TYPE_CONST, {.dbl = FF_BUG_AUTODETECT }, INT_MIN, INT_MAX, V|D, "bug"},
{"old_msmpeg4", "some old lavc generated msmpeg4v3 files (no autodetection)", 0, FF_OPT_TYPE_CONST, {.dbl = FF_BUG_OLD_MSMPEG4 }, INT_MIN, INT_MAX, V|D, "bug"},
{"xvid_ilace", "Xvid interlacing bug (autodetected if fourcc==XVIX)", 0, FF_OPT_TYPE_CONST, {.dbl = FF_BUG_XVID_ILACE }, INT_MIN, INT_MAX, V|D, "bug"},
{"ump4", "(autodetected if fourcc==UMP4)", 0, FF_OPT_TYPE_CONST, {.dbl = FF_BUG_UMP4 }, INT_MIN, INT_MAX, V|D, "bug"},
{"no_padding", "padding bug (autodetected)", 0, FF_OPT_TYPE_CONST, {.dbl = FF_BUG_NO_PADDING }, INT_MIN, INT_MAX, V|D, "bug"},
{"amv", NULL, 0, FF_OPT_TYPE_CONST, {.dbl = FF_BUG_AMV }, INT_MIN, INT_MAX, V|D, "bug"},
{"ac_vlc", "illegal vlc bug (autodetected per fourcc)", 0, FF_OPT_TYPE_CONST, {.dbl = FF_BUG_AC_VLC }, INT_MIN, INT_MAX, V|D, "bug"},
{"qpel_chroma", NULL, 0, FF_OPT_TYPE_CONST, {.dbl = FF_BUG_QPEL_CHROMA }, INT_MIN, INT_MAX, V|D, "bug"},
{"std_qpel", "old standard qpel (autodetected per fourcc/version)", 0, FF_OPT_TYPE_CONST, {.dbl = FF_BUG_STD_QPEL }, INT_MIN, INT_MAX, V|D, "bug"},
{"qpel_chroma2", NULL, 0, FF_OPT_TYPE_CONST, {.dbl = FF_BUG_QPEL_CHROMA2 }, INT_MIN, INT_MAX, V|D, "bug"},
{"direct_blocksize", "direct-qpel-blocksize bug (autodetected per fourcc/version)", 0, FF_OPT_TYPE_CONST, {.dbl = FF_BUG_DIRECT_BLOCKSIZE }, INT_MIN, INT_MAX, V|D, "bug"},
{"edge", "edge padding bug (autodetected per fourcc/version)", 0, FF_OPT_TYPE_CONST, {.dbl = FF_BUG_EDGE }, INT_MIN, INT_MAX, V|D, "bug"},
{"hpel_chroma", NULL, 0, FF_OPT_TYPE_CONST, {.dbl = FF_BUG_HPEL_CHROMA }, INT_MIN, INT_MAX, V|D, "bug"},
{"dc_clip", NULL, 0, FF_OPT_TYPE_CONST, {.dbl = FF_BUG_DC_CLIP }, INT_MIN, INT_MAX, V|D, "bug"},
{"ms", "workaround various bugs in microsofts broken decoders", 0, FF_OPT_TYPE_CONST, {.dbl = FF_BUG_MS }, INT_MIN, INT_MAX, V|D, "bug"},
{"trunc", "trancated frames", 0, FF_OPT_TYPE_CONST, {.dbl = FF_BUG_TRUNCATED}, INT_MIN, INT_MAX, V|D, "bug"},
{"lelim", "single coefficient elimination threshold for luminance (negative values also consider dc coefficient)", OFFSET(luma_elim_threshold), FF_OPT_TYPE_INT, {.dbl = DEFAULT }, INT_MIN, INT_MAX, V|E},
{"celim", "single coefficient elimination threshold for chrominance (negative values also consider dc coefficient)", OFFSET(chroma_elim_threshold), FF_OPT_TYPE_INT, {.dbl = DEFAULT }, INT_MIN, INT_MAX, V|E},
{"strict", "how strictly to follow the standards", OFFSET(strict_std_compliance), FF_OPT_TYPE_INT, {.dbl = DEFAULT }, INT_MIN, INT_MAX, A|V|D|E, "strict"},
{"very", "strictly conform to a older more strict version of the spec or reference software", 0, FF_OPT_TYPE_CONST, {.dbl = FF_COMPLIANCE_VERY_STRICT }, INT_MIN, INT_MAX, V|D|E, "strict"},
{"strict", "strictly conform to all the things in the spec no matter what consequences", 0, FF_OPT_TYPE_CONST, {.dbl = FF_COMPLIANCE_STRICT }, INT_MIN, INT_MAX, V|D|E, "strict"},
{"normal", NULL, 0, FF_OPT_TYPE_CONST, {.dbl = FF_COMPLIANCE_NORMAL }, INT_MIN, INT_MAX, V|D|E, "strict"},
{"unofficial", "allow unofficial extensions", 0, FF_OPT_TYPE_CONST, {.dbl = FF_COMPLIANCE_UNOFFICIAL }, INT_MIN, INT_MAX, V|D|E, "strict"},
{"experimental", "allow non standardized experimental things", 0, FF_OPT_TYPE_CONST, {.dbl = FF_COMPLIANCE_EXPERIMENTAL }, INT_MIN, INT_MAX, V|D|E, "strict"},
{"b_qoffset", "qp offset between P and B frames", OFFSET(b_quant_offset), FF_OPT_TYPE_FLOAT, {.dbl = 1.25 }, -FLT_MAX, FLT_MAX, V|E},
{"er", "set error detection aggressivity", OFFSET(error_recognition), FF_OPT_TYPE_INT, {.dbl = FF_ER_CAREFUL }, INT_MIN, INT_MAX, A|V|D, "er"},
{"careful", NULL, 0, FF_OPT_TYPE_CONST, {.dbl = FF_ER_CAREFUL }, INT_MIN, INT_MAX, V|D, "er"},
{"compliant", NULL, 0, FF_OPT_TYPE_CONST, {.dbl = FF_ER_COMPLIANT }, INT_MIN, INT_MAX, V|D, "er"},
{"aggressive", NULL, 0, FF_OPT_TYPE_CONST, {.dbl = FF_ER_AGGRESSIVE }, INT_MIN, INT_MAX, V|D, "er"},
{"very_aggressive", NULL, 0, FF_OPT_TYPE_CONST, {.dbl = FF_ER_VERY_AGGRESSIVE }, INT_MIN, INT_MAX, V|D, "er"},
{"has_b_frames", NULL, OFFSET(has_b_frames), FF_OPT_TYPE_INT, {.dbl = DEFAULT }, INT_MIN, INT_MAX},
{"block_align", NULL, OFFSET(block_align), FF_OPT_TYPE_INT, {.dbl = DEFAULT }, INT_MIN, INT_MAX},
{"parse_only", NULL, OFFSET(parse_only), FF_OPT_TYPE_INT, {.dbl = DEFAULT }, INT_MIN, INT_MAX},
{"mpeg_quant", "use MPEG quantizers instead of H.263", OFFSET(mpeg_quant), FF_OPT_TYPE_INT, {.dbl = DEFAULT }, INT_MIN, INT_MAX, V|E},
{"stats_out", NULL, OFFSET(stats_out), FF_OPT_TYPE_STRING, {.str = NULL}, CHAR_MIN, CHAR_MAX},
{"stats_in", NULL, OFFSET(stats_in), FF_OPT_TYPE_STRING, {.str = NULL}, CHAR_MIN, CHAR_MAX},
{"qsquish", "how to keep quantizer between qmin and qmax (0 = clip, 1 = use differentiable function)", OFFSET(rc_qsquish), FF_OPT_TYPE_FLOAT, {.dbl = DEFAULT }, 0, 99, V|E},
{"rc_qmod_amp", "experimental quantizer modulation", OFFSET(rc_qmod_amp), FF_OPT_TYPE_FLOAT, {.dbl = DEFAULT }, -FLT_MAX, FLT_MAX, V|E},
{"rc_qmod_freq", "experimental quantizer modulation", OFFSET(rc_qmod_freq), FF_OPT_TYPE_INT, {.dbl = DEFAULT }, INT_MIN, INT_MAX, V|E},
{"rc_override_count", NULL, OFFSET(rc_override_count), FF_OPT_TYPE_INT, {.dbl = DEFAULT }, INT_MIN, INT_MAX},
{"rc_eq", "set rate control equation", OFFSET(rc_eq), FF_OPT_TYPE_STRING, {.str = NULL}, CHAR_MIN, CHAR_MAX, V|E},
{"maxrate", "set max video bitrate tolerance (in bits/s)", OFFSET(rc_max_rate), FF_OPT_TYPE_INT, {.dbl = DEFAULT }, INT_MIN, INT_MAX, V|E},
{"minrate", "set min video bitrate tolerance (in bits/s)", OFFSET(rc_min_rate), FF_OPT_TYPE_INT, {.dbl = DEFAULT }, INT_MIN, INT_MAX, V|E},
{"bufsize", "set ratecontrol buffer size (in bits)", OFFSET(rc_buffer_size), FF_OPT_TYPE_INT, {.dbl = DEFAULT }, INT_MIN, INT_MAX, A|V|E},
{"rc_buf_aggressivity", "currently useless", OFFSET(rc_buffer_aggressivity), FF_OPT_TYPE_FLOAT, {.dbl = 1.0 }, -FLT_MAX, FLT_MAX, V|E},
{"i_qfactor", "qp factor between P and I frames", OFFSET(i_quant_factor), FF_OPT_TYPE_FLOAT, {.dbl = -0.8 }, -FLT_MAX, FLT_MAX, V|E},
{"i_qoffset", "qp offset between P and I frames", OFFSET(i_quant_offset), FF_OPT_TYPE_FLOAT, {.dbl = 0.0 }, -FLT_MAX, FLT_MAX, V|E},
{"rc_init_cplx", "initial complexity for 1-pass encoding", OFFSET(rc_initial_cplx), FF_OPT_TYPE_FLOAT, {.dbl = DEFAULT }, -FLT_MAX, FLT_MAX, V|E},
{"dct", "DCT algorithm", OFFSET(dct_algo), FF_OPT_TYPE_INT, {.dbl = DEFAULT }, 0, INT_MAX, V|E, "dct"},
{"auto", "autoselect a good one (default)", 0, FF_OPT_TYPE_CONST, {.dbl = FF_DCT_AUTO }, INT_MIN, INT_MAX, V|E, "dct"},
{"fastint", "fast integer", 0, FF_OPT_TYPE_CONST, {.dbl = FF_DCT_FASTINT }, INT_MIN, INT_MAX, V|E, "dct"},
{"int", "accurate integer", 0, FF_OPT_TYPE_CONST, {.dbl = FF_DCT_INT }, INT_MIN, INT_MAX, V|E, "dct"},
{"mmx", NULL, 0, FF_OPT_TYPE_CONST, {.dbl = FF_DCT_MMX }, INT_MIN, INT_MAX, V|E, "dct"},
{"mlib", NULL, 0, FF_OPT_TYPE_CONST, {.dbl = FF_DCT_MLIB }, INT_MIN, INT_MAX, V|E, "dct"},
{"altivec", NULL, 0, FF_OPT_TYPE_CONST, {.dbl = FF_DCT_ALTIVEC }, INT_MIN, INT_MAX, V|E, "dct"},
{"faan", "floating point AAN DCT", 0, FF_OPT_TYPE_CONST, {.dbl = FF_DCT_FAAN }, INT_MIN, INT_MAX, V|E, "dct"},
{"lumi_mask", "compresses bright areas stronger than medium ones", OFFSET(lumi_masking), FF_OPT_TYPE_FLOAT, {.dbl = 0 }, -FLT_MAX, FLT_MAX, V|E},
{"tcplx_mask", "temporal complexity masking", OFFSET(temporal_cplx_masking), FF_OPT_TYPE_FLOAT, {.dbl = 0 }, -FLT_MAX, FLT_MAX, V|E},
{"scplx_mask", "spatial complexity masking", OFFSET(spatial_cplx_masking), FF_OPT_TYPE_FLOAT, {.dbl = 0 }, -FLT_MAX, FLT_MAX, V|E},
{"p_mask", "inter masking", OFFSET(p_masking), FF_OPT_TYPE_FLOAT, {.dbl = 0 }, -FLT_MAX, FLT_MAX, V|E},
{"dark_mask", "compresses dark areas stronger than medium ones", OFFSET(dark_masking), FF_OPT_TYPE_FLOAT, {.dbl = 0 }, -FLT_MAX, FLT_MAX, V|E},
{"idct", "select IDCT implementation", OFFSET(idct_algo), FF_OPT_TYPE_INT, {.dbl = DEFAULT }, 0, INT_MAX, V|E|D, "idct"},
{"auto", NULL, 0, FF_OPT_TYPE_CONST, {.dbl = FF_IDCT_AUTO }, INT_MIN, INT_MAX, V|E|D, "idct"},
{"int", NULL, 0, FF_OPT_TYPE_CONST, {.dbl = FF_IDCT_INT }, INT_MIN, INT_MAX, V|E|D, "idct"},
{"simple", NULL, 0, FF_OPT_TYPE_CONST, {.dbl = FF_IDCT_SIMPLE }, INT_MIN, INT_MAX, V|E|D, "idct"},
{"simplemmx", NULL, 0, FF_OPT_TYPE_CONST, {.dbl = FF_IDCT_SIMPLEMMX }, INT_MIN, INT_MAX, V|E|D, "idct"},
{"libmpeg2mmx", NULL, 0, FF_OPT_TYPE_CONST, {.dbl = FF_IDCT_LIBMPEG2MMX }, INT_MIN, INT_MAX, V|E|D, "idct"},
{"ps2", NULL, 0, FF_OPT_TYPE_CONST, {.dbl = FF_IDCT_PS2 }, INT_MIN, INT_MAX, V|E|D, "idct"},
{"mlib", NULL, 0, FF_OPT_TYPE_CONST, {.dbl = FF_IDCT_MLIB }, INT_MIN, INT_MAX, V|E|D, "idct"},
{"arm", NULL, 0, FF_OPT_TYPE_CONST, {.dbl = FF_IDCT_ARM }, INT_MIN, INT_MAX, V|E|D, "idct"},
{"altivec", NULL, 0, FF_OPT_TYPE_CONST, {.dbl = FF_IDCT_ALTIVEC }, INT_MIN, INT_MAX, V|E|D, "idct"},
{"sh4", NULL, 0, FF_OPT_TYPE_CONST, {.dbl = FF_IDCT_SH4 }, INT_MIN, INT_MAX, V|E|D, "idct"},
{"simplearm", NULL, 0, FF_OPT_TYPE_CONST, {.dbl = FF_IDCT_SIMPLEARM }, INT_MIN, INT_MAX, V|E|D, "idct"},
{"simplearmv5te", NULL, 0, FF_OPT_TYPE_CONST, {.dbl = FF_IDCT_SIMPLEARMV5TE }, INT_MIN, INT_MAX, V|E|D, "idct"},
{"simplearmv6", NULL, 0, FF_OPT_TYPE_CONST, {.dbl = FF_IDCT_SIMPLEARMV6 }, INT_MIN, INT_MAX, V|E|D, "idct"},
{"simpleneon", NULL, 0, FF_OPT_TYPE_CONST, {.dbl = FF_IDCT_SIMPLENEON }, INT_MIN, INT_MAX, V|E|D, "idct"},
{"simplealpha", NULL, 0, FF_OPT_TYPE_CONST, {.dbl = FF_IDCT_SIMPLEALPHA }, INT_MIN, INT_MAX, V|E|D, "idct"},
{"h264", NULL, 0, FF_OPT_TYPE_CONST, {.dbl = FF_IDCT_H264 }, INT_MIN, INT_MAX, V|E|D, "idct"},
{"vp3", NULL, 0, FF_OPT_TYPE_CONST, {.dbl = FF_IDCT_VP3 }, INT_MIN, INT_MAX, V|E|D, "idct"},
{"ipp", NULL, 0, FF_OPT_TYPE_CONST, {.dbl = FF_IDCT_IPP }, INT_MIN, INT_MAX, V|E|D, "idct"},
{"xvidmmx", NULL, 0, FF_OPT_TYPE_CONST, {.dbl = FF_IDCT_XVIDMMX }, INT_MIN, INT_MAX, V|E|D, "idct"},
{"faani", "floating point AAN IDCT", 0, FF_OPT_TYPE_CONST, {.dbl = FF_IDCT_FAAN }, INT_MIN, INT_MAX, V|D|E, "idct"},
{"slice_count", NULL, OFFSET(slice_count), FF_OPT_TYPE_INT, {.dbl = DEFAULT }, INT_MIN, INT_MAX},
{"ec", "set error concealment strategy", OFFSET(error_concealment), FF_OPT_TYPE_FLAGS, {.dbl = 3 }, INT_MIN, INT_MAX, V|D, "ec"},
{"guess_mvs", "iterative motion vector (MV) search (slow)", 0, FF_OPT_TYPE_CONST, {.dbl = FF_EC_GUESS_MVS }, INT_MIN, INT_MAX, V|D, "ec"},
{"deblock", "use strong deblock filter for damaged MBs", 0, FF_OPT_TYPE_CONST, {.dbl = FF_EC_DEBLOCK }, INT_MIN, INT_MAX, V|D, "ec"},
{"bits_per_coded_sample", NULL, OFFSET(bits_per_coded_sample), FF_OPT_TYPE_INT, {.dbl = DEFAULT }, INT_MIN, INT_MAX},
{"pred", "prediction method", OFFSET(prediction_method), FF_OPT_TYPE_INT, {.dbl = DEFAULT }, INT_MIN, INT_MAX, V|E, "pred"},
{"left", NULL, 0, FF_OPT_TYPE_CONST, {.dbl = FF_PRED_LEFT }, INT_MIN, INT_MAX, V|E, "pred"},
{"plane", NULL, 0, FF_OPT_TYPE_CONST, {.dbl = FF_PRED_PLANE }, INT_MIN, INT_MAX, V|E, "pred"},
{"median", NULL, 0, FF_OPT_TYPE_CONST, {.dbl = FF_PRED_MEDIAN }, INT_MIN, INT_MAX, V|E, "pred"},
<<<<<<< HEAD
{"aspect", "sample aspect ratio", OFFSET(sample_aspect_ratio), FF_OPT_TYPE_RATIONAL, {.dbl=0}, 0, 10, V|E},
=======
{"aspect", "sample aspect ratio", OFFSET(sample_aspect_ratio), FF_OPT_TYPE_RATIONAL, {.dbl = 0}, 0, 10, V|E},
>>>>>>> b6675279
{"debug", "print specific debug info", OFFSET(debug), FF_OPT_TYPE_FLAGS, {.dbl = DEFAULT }, 0, INT_MAX, V|A|S|E|D, "debug"},
{"pict", "picture info", 0, FF_OPT_TYPE_CONST, {.dbl = FF_DEBUG_PICT_INFO }, INT_MIN, INT_MAX, V|D, "debug"},
{"rc", "rate control", 0, FF_OPT_TYPE_CONST, {.dbl = FF_DEBUG_RC }, INT_MIN, INT_MAX, V|E, "debug"},
{"bitstream", NULL, 0, FF_OPT_TYPE_CONST, {.dbl = FF_DEBUG_BITSTREAM }, INT_MIN, INT_MAX, V|D, "debug"},
{"mb_type", "macroblock (MB) type", 0, FF_OPT_TYPE_CONST, {.dbl = FF_DEBUG_MB_TYPE }, INT_MIN, INT_MAX, V|D, "debug"},
{"qp", "per-block quantization parameter (QP)", 0, FF_OPT_TYPE_CONST, {.dbl = FF_DEBUG_QP }, INT_MIN, INT_MAX, V|D, "debug"},
{"mv", "motion vector", 0, FF_OPT_TYPE_CONST, {.dbl = FF_DEBUG_MV }, INT_MIN, INT_MAX, V|D, "debug"},
{"dct_coeff", NULL, 0, FF_OPT_TYPE_CONST, {.dbl = FF_DEBUG_DCT_COEFF }, INT_MIN, INT_MAX, V|D, "debug"},
{"skip", NULL, 0, FF_OPT_TYPE_CONST, {.dbl = FF_DEBUG_SKIP }, INT_MIN, INT_MAX, V|D, "debug"},
{"startcode", NULL, 0, FF_OPT_TYPE_CONST, {.dbl = FF_DEBUG_STARTCODE }, INT_MIN, INT_MAX, V|D, "debug"},
{"pts", NULL, 0, FF_OPT_TYPE_CONST, {.dbl = FF_DEBUG_PTS }, INT_MIN, INT_MAX, V|D, "debug"},
{"er", "error recognition", 0, FF_OPT_TYPE_CONST, {.dbl = FF_DEBUG_ER }, INT_MIN, INT_MAX, V|D, "debug"},
{"mmco", "memory management control operations (H.264)", 0, FF_OPT_TYPE_CONST, {.dbl = FF_DEBUG_MMCO }, INT_MIN, INT_MAX, V|D, "debug"},
{"bugs", NULL, 0, FF_OPT_TYPE_CONST, {.dbl = FF_DEBUG_BUGS }, INT_MIN, INT_MAX, V|D, "debug"},
{"vis_qp", "visualize quantization parameter (QP), lower QP are tinted greener", 0, FF_OPT_TYPE_CONST, {.dbl = FF_DEBUG_VIS_QP }, INT_MIN, INT_MAX, V|D, "debug"},
{"vis_mb_type", "visualize block types", 0, FF_OPT_TYPE_CONST, {.dbl = FF_DEBUG_VIS_MB_TYPE }, INT_MIN, INT_MAX, V|D, "debug"},
{"buffers", "picture buffer allocations", 0, FF_OPT_TYPE_CONST, {.dbl = FF_DEBUG_BUFFERS }, INT_MIN, INT_MAX, V|D, "debug"},
{"thread_ops", "threading operations", 0, FF_OPT_TYPE_CONST, {.dbl = FF_DEBUG_THREADS }, INT_MIN, INT_MAX, V|D, "debug"},
{"vismv", "visualize motion vectors (MVs)", OFFSET(debug_mv), FF_OPT_TYPE_INT, {.dbl = DEFAULT }, 0, INT_MAX, V|D, "debug_mv"},
{"pf", "forward predicted MVs of P-frames", 0, FF_OPT_TYPE_CONST, {.dbl = FF_DEBUG_VIS_MV_P_FOR }, INT_MIN, INT_MAX, V|D, "debug_mv"},
{"bf", "forward predicted MVs of B-frames", 0, FF_OPT_TYPE_CONST, {.dbl = FF_DEBUG_VIS_MV_B_FOR }, INT_MIN, INT_MAX, V|D, "debug_mv"},
{"bb", "backward predicted MVs of B-frames", 0, FF_OPT_TYPE_CONST, {.dbl = FF_DEBUG_VIS_MV_B_BACK }, INT_MIN, INT_MAX, V|D, "debug_mv"},
{"cmp", "full pel me compare function", OFFSET(me_cmp), FF_OPT_TYPE_INT, {.dbl = DEFAULT }, INT_MIN, INT_MAX, V|E, "cmp_func"},
{"subcmp", "sub pel me compare function", OFFSET(me_sub_cmp), FF_OPT_TYPE_INT, {.dbl = DEFAULT }, INT_MIN, INT_MAX, V|E, "cmp_func"},
{"mbcmp", "macroblock compare function", OFFSET(mb_cmp), FF_OPT_TYPE_INT, {.dbl = DEFAULT }, INT_MIN, INT_MAX, V|E, "cmp_func"},
{"ildctcmp", "interlaced dct compare function", OFFSET(ildct_cmp), FF_OPT_TYPE_INT, {.dbl = FF_CMP_VSAD }, INT_MIN, INT_MAX, V|E, "cmp_func"},
{"dia_size", "diamond type & size for motion estimation", OFFSET(dia_size), FF_OPT_TYPE_INT, {.dbl = DEFAULT }, INT_MIN, INT_MAX, V|E},
{"last_pred", "amount of motion predictors from the previous frame", OFFSET(last_predictor_count), FF_OPT_TYPE_INT, {.dbl = DEFAULT }, INT_MIN, INT_MAX, V|E},
{"preme", "pre motion estimation", OFFSET(pre_me), FF_OPT_TYPE_INT, {.dbl = DEFAULT }, INT_MIN, INT_MAX, V|E},
{"precmp", "pre motion estimation compare function", OFFSET(me_pre_cmp), FF_OPT_TYPE_INT, {.dbl = DEFAULT }, INT_MIN, INT_MAX, V|E, "cmp_func"},
{"sad", "sum of absolute differences, fast (default)", 0, FF_OPT_TYPE_CONST, {.dbl = FF_CMP_SAD }, INT_MIN, INT_MAX, V|E, "cmp_func"},
{"sse", "sum of squared errors", 0, FF_OPT_TYPE_CONST, {.dbl = FF_CMP_SSE }, INT_MIN, INT_MAX, V|E, "cmp_func"},
{"satd", "sum of absolute Hadamard transformed differences", 0, FF_OPT_TYPE_CONST, {.dbl = FF_CMP_SATD }, INT_MIN, INT_MAX, V|E, "cmp_func"},
{"dct", "sum of absolute DCT transformed differences", 0, FF_OPT_TYPE_CONST, {.dbl = FF_CMP_DCT }, INT_MIN, INT_MAX, V|E, "cmp_func"},
{"psnr", "sum of squared quantization errors (avoid, low quality)", 0, FF_OPT_TYPE_CONST, {.dbl = FF_CMP_PSNR }, INT_MIN, INT_MAX, V|E, "cmp_func"},
{"bit", "number of bits needed for the block", 0, FF_OPT_TYPE_CONST, {.dbl = FF_CMP_BIT }, INT_MIN, INT_MAX, V|E, "cmp_func"},
{"rd", "rate distortion optimal, slow", 0, FF_OPT_TYPE_CONST, {.dbl = FF_CMP_RD }, INT_MIN, INT_MAX, V|E, "cmp_func"},
{"zero", "0", 0, FF_OPT_TYPE_CONST, {.dbl = FF_CMP_ZERO }, INT_MIN, INT_MAX, V|E, "cmp_func"},
{"vsad", "sum of absolute vertical differences", 0, FF_OPT_TYPE_CONST, {.dbl = FF_CMP_VSAD }, INT_MIN, INT_MAX, V|E, "cmp_func"},
{"vsse", "sum of squared vertical differences", 0, FF_OPT_TYPE_CONST, {.dbl = FF_CMP_VSSE }, INT_MIN, INT_MAX, V|E, "cmp_func"},
{"nsse", "noise preserving sum of squared differences", 0, FF_OPT_TYPE_CONST, {.dbl = FF_CMP_NSSE }, INT_MIN, INT_MAX, V|E, "cmp_func"},
#if CONFIG_SNOW_ENCODER
{"w53", "5/3 wavelet, only used in snow", 0, FF_OPT_TYPE_CONST, {.dbl = FF_CMP_W53 }, INT_MIN, INT_MAX, V|E, "cmp_func"},
{"w97", "9/7 wavelet, only used in snow", 0, FF_OPT_TYPE_CONST, {.dbl = FF_CMP_W97 }, INT_MIN, INT_MAX, V|E, "cmp_func"},
#endif
{"dctmax", NULL, 0, FF_OPT_TYPE_CONST, {.dbl = FF_CMP_DCTMAX }, INT_MIN, INT_MAX, V|E, "cmp_func"},
{"chroma", NULL, 0, FF_OPT_TYPE_CONST, {.dbl = FF_CMP_CHROMA }, INT_MIN, INT_MAX, V|E, "cmp_func"},
{"pre_dia_size", "diamond type & size for motion estimation pre-pass", OFFSET(pre_dia_size), FF_OPT_TYPE_INT, {.dbl = DEFAULT }, INT_MIN, INT_MAX, V|E},
{"subq", "sub pel motion estimation quality", OFFSET(me_subpel_quality), FF_OPT_TYPE_INT, {.dbl = 8 }, INT_MIN, INT_MAX, V|E},
{"dtg_active_format", NULL, OFFSET(dtg_active_format), FF_OPT_TYPE_INT, {.dbl = DEFAULT }, INT_MIN, INT_MAX},
{"me_range", "limit motion vectors range (1023 for DivX player)", OFFSET(me_range), FF_OPT_TYPE_INT, {.dbl = DEFAULT }, INT_MIN, INT_MAX, V|E},
{"ibias", "intra quant bias", OFFSET(intra_quant_bias), FF_OPT_TYPE_INT, {.dbl = FF_DEFAULT_QUANT_BIAS }, INT_MIN, INT_MAX, V|E},
{"pbias", "inter quant bias", OFFSET(inter_quant_bias), FF_OPT_TYPE_INT, {.dbl = FF_DEFAULT_QUANT_BIAS }, INT_MIN, INT_MAX, V|E},
{"color_table_id", NULL, OFFSET(color_table_id), FF_OPT_TYPE_INT, {.dbl = DEFAULT }, INT_MIN, INT_MAX},
{"internal_buffer_count", NULL, OFFSET(internal_buffer_count), FF_OPT_TYPE_INT, {.dbl = DEFAULT }, INT_MIN, INT_MAX},
{"global_quality", NULL, OFFSET(global_quality), FF_OPT_TYPE_INT, {.dbl = DEFAULT }, INT_MIN, INT_MAX},
{"coder", NULL, OFFSET(coder_type), FF_OPT_TYPE_INT, {.dbl = DEFAULT }, INT_MIN, INT_MAX, V|E, "coder"},
{"vlc", "variable length coder / huffman coder", 0, FF_OPT_TYPE_CONST, {.dbl = FF_CODER_TYPE_VLC }, INT_MIN, INT_MAX, V|E, "coder"},
{"ac", "arithmetic coder", 0, FF_OPT_TYPE_CONST, {.dbl = FF_CODER_TYPE_AC }, INT_MIN, INT_MAX, V|E, "coder"},
{"raw", "raw (no encoding)", 0, FF_OPT_TYPE_CONST, {.dbl = FF_CODER_TYPE_RAW }, INT_MIN, INT_MAX, V|E, "coder"},
{"rle", "run-length coder", 0, FF_OPT_TYPE_CONST, {.dbl = FF_CODER_TYPE_RLE }, INT_MIN, INT_MAX, V|E, "coder"},
{"deflate", "deflate-based coder", 0, FF_OPT_TYPE_CONST, {.dbl = FF_CODER_TYPE_DEFLATE }, INT_MIN, INT_MAX, V|E, "coder"},
{"context", "context model", OFFSET(context_model), FF_OPT_TYPE_INT, {.dbl = DEFAULT }, INT_MIN, INT_MAX, V|E},
{"slice_flags", NULL, OFFSET(slice_flags), FF_OPT_TYPE_INT, {.dbl = DEFAULT }, INT_MIN, INT_MAX},
{"xvmc_acceleration", NULL, OFFSET(xvmc_acceleration), FF_OPT_TYPE_INT, {.dbl = DEFAULT }, INT_MIN, INT_MAX},
{"mbd", "macroblock decision algorithm (high quality mode)", OFFSET(mb_decision), FF_OPT_TYPE_INT, {.dbl = DEFAULT }, INT_MIN, INT_MAX, V|E, "mbd"},
{"simple", "use mbcmp (default)", 0, FF_OPT_TYPE_CONST, {.dbl = FF_MB_DECISION_SIMPLE }, INT_MIN, INT_MAX, V|E, "mbd"},
{"bits", "use fewest bits", 0, FF_OPT_TYPE_CONST, {.dbl = FF_MB_DECISION_BITS }, INT_MIN, INT_MAX, V|E, "mbd"},
{"rd", "use best rate distortion", 0, FF_OPT_TYPE_CONST, {.dbl = FF_MB_DECISION_RD }, INT_MIN, INT_MAX, V|E, "mbd"},
{"stream_codec_tag", NULL, OFFSET(stream_codec_tag), FF_OPT_TYPE_INT, {.dbl = DEFAULT }, INT_MIN, INT_MAX},
{"sc_threshold", "scene change threshold", OFFSET(scenechange_threshold), FF_OPT_TYPE_INT, {.dbl = DEFAULT }, INT_MIN, INT_MAX, V|E},
{"lmin", "min lagrange factor (VBR)", OFFSET(lmin), FF_OPT_TYPE_INT, {.dbl =  2*FF_QP2LAMBDA }, 0, INT_MAX, V|E},
{"lmax", "max lagrange factor (VBR)", OFFSET(lmax), FF_OPT_TYPE_INT, {.dbl = 31*FF_QP2LAMBDA }, 0, INT_MAX, V|E},
{"nr", "noise reduction", OFFSET(noise_reduction), FF_OPT_TYPE_INT, {.dbl = DEFAULT }, INT_MIN, INT_MAX, V|E},
{"rc_init_occupancy", "number of bits which should be loaded into the rc buffer before decoding starts", OFFSET(rc_initial_buffer_occupancy), FF_OPT_TYPE_INT, {.dbl = DEFAULT }, INT_MIN, INT_MAX, V|E},
{"inter_threshold", NULL, OFFSET(inter_threshold), FF_OPT_TYPE_INT, {.dbl = DEFAULT }, INT_MIN, INT_MAX, V|E},
{"flags2", NULL, OFFSET(flags2), FF_OPT_TYPE_FLAGS, {.dbl = CODEC_FLAG2_FASTPSKIP|CODEC_FLAG2_BIT_RESERVOIR|CODEC_FLAG2_PSY|CODEC_FLAG2_MBTREE }, 0, UINT_MAX, V|A|E|D, "flags2"},
{"error", NULL, OFFSET(error_rate), FF_OPT_TYPE_INT, {.dbl = DEFAULT }, INT_MIN, INT_MAX, V|E},
#if FF_API_ANTIALIAS_ALGO
{"antialias", "MP3 antialias algorithm", OFFSET(antialias_algo), FF_OPT_TYPE_INT, {.dbl = DEFAULT }, INT_MIN, INT_MAX, V|D, "aa"},
#endif
{"auto", NULL, 0, FF_OPT_TYPE_CONST, {.dbl = FF_AA_AUTO }, INT_MIN, INT_MAX, V|D, "aa"},
{"fastint", NULL, 0, FF_OPT_TYPE_CONST, {.dbl = FF_AA_FASTINT }, INT_MIN, INT_MAX, V|D, "aa"},
{"int", NULL, 0, FF_OPT_TYPE_CONST, {.dbl = FF_AA_INT }, INT_MIN, INT_MAX, V|D, "aa"},
{"float", NULL, 0, FF_OPT_TYPE_CONST, {.dbl = FF_AA_FLOAT }, INT_MIN, INT_MAX, V|D, "aa"},
{"qns", "quantizer noise shaping", OFFSET(quantizer_noise_shaping), FF_OPT_TYPE_INT, {.dbl = DEFAULT }, INT_MIN, INT_MAX, V|E},
{"threads", NULL, OFFSET(thread_count), FF_OPT_TYPE_INT, {.dbl = 1 }, INT_MIN, INT_MAX, V|E|D},
{"me_threshold", "motion estimaton threshold", OFFSET(me_threshold), FF_OPT_TYPE_INT, {.dbl = DEFAULT }, INT_MIN, INT_MAX},
{"mb_threshold", "macroblock threshold", OFFSET(mb_threshold), FF_OPT_TYPE_INT, {.dbl = DEFAULT }, INT_MIN, INT_MAX, V|E},
{"dc", "intra_dc_precision", OFFSET(intra_dc_precision), FF_OPT_TYPE_INT, {.dbl = 0 }, INT_MIN, INT_MAX, V|E},
{"nssew", "nsse weight", OFFSET(nsse_weight), FF_OPT_TYPE_INT, {.dbl = 8 }, INT_MIN, INT_MAX, V|E},
{"skip_top", "number of macroblock rows at the top which are skipped", OFFSET(skip_top), FF_OPT_TYPE_INT, {.dbl = DEFAULT }, INT_MIN, INT_MAX, V|D},
{"skip_bottom", "number of macroblock rows at the bottom which are skipped", OFFSET(skip_bottom), FF_OPT_TYPE_INT, {.dbl = DEFAULT }, INT_MIN, INT_MAX, V|D},
{"profile", NULL, OFFSET(profile), FF_OPT_TYPE_INT, {.dbl = FF_PROFILE_UNKNOWN }, INT_MIN, INT_MAX, V|A|E, "profile"},
{"unknown", NULL, 0, FF_OPT_TYPE_CONST, {.dbl = FF_PROFILE_UNKNOWN }, INT_MIN, INT_MAX, V|A|E, "profile"},
{"aac_main", NULL, 0, FF_OPT_TYPE_CONST, {.dbl = FF_PROFILE_AAC_MAIN }, INT_MIN, INT_MAX, A|E, "profile"},
{"aac_low", NULL, 0, FF_OPT_TYPE_CONST, {.dbl = FF_PROFILE_AAC_LOW }, INT_MIN, INT_MAX, A|E, "profile"},
{"aac_ssr", NULL, 0, FF_OPT_TYPE_CONST, {.dbl = FF_PROFILE_AAC_SSR }, INT_MIN, INT_MAX, A|E, "profile"},
{"aac_ltp", NULL, 0, FF_OPT_TYPE_CONST, {.dbl = FF_PROFILE_AAC_LTP }, INT_MIN, INT_MAX, A|E, "profile"},
{"dts", NULL, 0, FF_OPT_TYPE_CONST, {.dbl = FF_PROFILE_DTS }, INT_MIN, INT_MAX, A|E, "profile"},
{"dts_es", NULL, 0, FF_OPT_TYPE_CONST, {.dbl = FF_PROFILE_DTS_ES }, INT_MIN, INT_MAX, A|E, "profile"},
{"dts_96_24", NULL, 0, FF_OPT_TYPE_CONST, {.dbl = FF_PROFILE_DTS_96_24 }, INT_MIN, INT_MAX, A|E, "profile"},
{"dts_hd_hra", NULL, 0, FF_OPT_TYPE_CONST, {.dbl = FF_PROFILE_DTS_HD_HRA }, INT_MIN, INT_MAX, A|E, "profile"},
{"dts_hd_ma", NULL, 0, FF_OPT_TYPE_CONST, {.dbl = FF_PROFILE_DTS_HD_MA }, INT_MIN, INT_MAX, A|E, "profile"},
{"level", NULL, OFFSET(level), FF_OPT_TYPE_INT, {.dbl = FF_LEVEL_UNKNOWN }, INT_MIN, INT_MAX, V|A|E, "level"},
{"unknown", NULL, 0, FF_OPT_TYPE_CONST, {.dbl = FF_LEVEL_UNKNOWN }, INT_MIN, INT_MAX, V|A|E, "level"},
{"lowres", "decode at 1= 1/2, 2=1/4, 3=1/8 resolutions", OFFSET(lowres), FF_OPT_TYPE_INT, {.dbl = 0 }, 0, INT_MAX, V|A|D},
{"skip_threshold", "frame skip threshold", OFFSET(frame_skip_threshold), FF_OPT_TYPE_INT, {.dbl = DEFAULT }, INT_MIN, INT_MAX, V|E},
{"skip_factor", "frame skip factor", OFFSET(frame_skip_factor), FF_OPT_TYPE_INT, {.dbl = DEFAULT }, INT_MIN, INT_MAX, V|E},
{"skip_exp", "frame skip exponent", OFFSET(frame_skip_exp), FF_OPT_TYPE_INT, {.dbl = DEFAULT }, INT_MIN, INT_MAX, V|E},
{"skipcmp", "frame skip compare function", OFFSET(frame_skip_cmp), FF_OPT_TYPE_INT, {.dbl = FF_CMP_DCTMAX }, INT_MIN, INT_MAX, V|E, "cmp_func"},
{"border_mask", "increases the quantizer for macroblocks close to borders", OFFSET(border_masking), FF_OPT_TYPE_FLOAT, {.dbl = DEFAULT }, -FLT_MAX, FLT_MAX, V|E},
{"mblmin", "min macroblock lagrange factor (VBR)", OFFSET(mb_lmin), FF_OPT_TYPE_INT, {.dbl = FF_QP2LAMBDA * 2 }, 1, FF_LAMBDA_MAX, V|E},
{"mblmax", "max macroblock lagrange factor (VBR)", OFFSET(mb_lmax), FF_OPT_TYPE_INT, {.dbl = FF_QP2LAMBDA * 31 }, 1, FF_LAMBDA_MAX, V|E},
{"mepc", "motion estimation bitrate penalty compensation (1.0 = 256)", OFFSET(me_penalty_compensation), FF_OPT_TYPE_INT, {.dbl = 256 }, INT_MIN, INT_MAX, V|E},
{"skip_loop_filter", NULL, OFFSET(skip_loop_filter), FF_OPT_TYPE_INT, {.dbl = AVDISCARD_DEFAULT }, INT_MIN, INT_MAX, V|D, "avdiscard"},
{"skip_idct"       , NULL, OFFSET(skip_idct)       , FF_OPT_TYPE_INT, {.dbl = AVDISCARD_DEFAULT }, INT_MIN, INT_MAX, V|D, "avdiscard"},
{"skip_frame"      , NULL, OFFSET(skip_frame)      , FF_OPT_TYPE_INT, {.dbl = AVDISCARD_DEFAULT }, INT_MIN, INT_MAX, V|D, "avdiscard"},
{"none"            , NULL, 0, FF_OPT_TYPE_CONST, {.dbl = AVDISCARD_NONE    }, INT_MIN, INT_MAX, V|D, "avdiscard"},
{"default"         , NULL, 0, FF_OPT_TYPE_CONST, {.dbl = AVDISCARD_DEFAULT }, INT_MIN, INT_MAX, V|D, "avdiscard"},
{"noref"           , NULL, 0, FF_OPT_TYPE_CONST, {.dbl = AVDISCARD_NONREF  }, INT_MIN, INT_MAX, V|D, "avdiscard"},
{"bidir"           , NULL, 0, FF_OPT_TYPE_CONST, {.dbl = AVDISCARD_BIDIR   }, INT_MIN, INT_MAX, V|D, "avdiscard"},
{"nokey"           , NULL, 0, FF_OPT_TYPE_CONST, {.dbl = AVDISCARD_NONKEY  }, INT_MIN, INT_MAX, V|D, "avdiscard"},
{"all"             , NULL, 0, FF_OPT_TYPE_CONST, {.dbl = AVDISCARD_ALL     }, INT_MIN, INT_MAX, V|D, "avdiscard"},
{"bidir_refine", "refine the two motion vectors used in bidirectional macroblocks", OFFSET(bidir_refine), FF_OPT_TYPE_INT, {.dbl = 1 }, 0, 4, V|E},
{"brd_scale", "downscales frames for dynamic B-frame decision", OFFSET(brd_scale), FF_OPT_TYPE_INT, {.dbl = DEFAULT }, 0, 10, V|E},
<<<<<<< HEAD
{"crf", "enables constant quality mode, and selects the quality (x264/VP8)", OFFSET(crf), FF_OPT_TYPE_FLOAT, {.dbl = DEFAULT }, 0, 63, V|E},
=======
{"crf", "enables constant quality mode, and selects the quality (x264)", OFFSET(crf), FF_OPT_TYPE_FLOAT, {.dbl = DEFAULT }, 0, 51, V|E},
>>>>>>> b6675279
{"cqp", "constant quantization parameter rate control method", OFFSET(cqp), FF_OPT_TYPE_INT, {.dbl = -1 }, INT_MIN, INT_MAX, V|E},
{"keyint_min", "minimum interval between IDR-frames (x264)", OFFSET(keyint_min), FF_OPT_TYPE_INT, {.dbl = 25 }, INT_MIN, INT_MAX, V|E},
{"refs", "reference frames to consider for motion compensation (Snow)", OFFSET(refs), FF_OPT_TYPE_INT, {.dbl = 1 }, INT_MIN, INT_MAX, V|E},
{"chromaoffset", "chroma qp offset from luma", OFFSET(chromaoffset), FF_OPT_TYPE_INT, {.dbl = DEFAULT }, INT_MIN, INT_MAX, V|E},
{"bframebias", "influences how often B-frames are used", OFFSET(bframebias), FF_OPT_TYPE_INT, {.dbl = DEFAULT }, INT_MIN, INT_MAX, V|E},
{"trellis", "rate-distortion optimal quantization", OFFSET(trellis), FF_OPT_TYPE_INT, {.dbl = DEFAULT }, INT_MIN, INT_MAX, V|A|E},
{"directpred", "direct mv prediction mode - 0 (none), 1 (spatial), 2 (temporal), 3 (auto)", OFFSET(directpred), FF_OPT_TYPE_INT, {.dbl = 2 }, INT_MIN, INT_MAX, V|E},
{"bpyramid", "allows B-frames to be used as references for predicting", 0, FF_OPT_TYPE_CONST, {.dbl = CODEC_FLAG2_BPYRAMID }, INT_MIN, INT_MAX, V|E, "flags2"},
{"wpred", "weighted biprediction for b-frames (H.264)", 0, FF_OPT_TYPE_CONST, {.dbl = CODEC_FLAG2_WPRED }, INT_MIN, INT_MAX, V|E, "flags2"},
{"mixed_refs", "one reference per partition, as opposed to one reference per macroblock", 0, FF_OPT_TYPE_CONST, {.dbl = CODEC_FLAG2_MIXED_REFS }, INT_MIN, INT_MAX, V|E, "flags2"},
{"dct8x8", "high profile 8x8 transform (H.264)", 0, FF_OPT_TYPE_CONST, {.dbl = CODEC_FLAG2_8X8DCT }, INT_MIN, INT_MAX, V|E, "flags2"},
{"fastpskip", "fast pskip (H.264)", 0, FF_OPT_TYPE_CONST, {.dbl = CODEC_FLAG2_FASTPSKIP }, INT_MIN, INT_MAX, V|E, "flags2"},
{"aud", "access unit delimiters (H.264)", 0, FF_OPT_TYPE_CONST, {.dbl = CODEC_FLAG2_AUD }, INT_MIN, INT_MAX, V|E, "flags2"},
{"skiprd", "RD optimal MB level residual skipping", 0, FF_OPT_TYPE_CONST, {.dbl = CODEC_FLAG2_SKIP_RD }, INT_MIN, INT_MAX, V|E, "flags2"},
{"complexityblur", "reduce fluctuations in qp (before curve compression)", OFFSET(complexityblur), FF_OPT_TYPE_FLOAT, {.dbl = 20.0 }, FLT_MIN, FLT_MAX, V|E},
{"deblockalpha", "in-loop deblocking filter alphac0 parameter", OFFSET(deblockalpha), FF_OPT_TYPE_INT, {.dbl = DEFAULT }, -6, 6, V|E},
{"deblockbeta", "in-loop deblocking filter beta parameter", OFFSET(deblockbeta), FF_OPT_TYPE_INT, {.dbl = DEFAULT }, -6, 6, V|E},
{"partitions", "macroblock subpartition sizes to consider", OFFSET(partitions), FF_OPT_TYPE_FLAGS, {.dbl = DEFAULT }, INT_MIN, INT_MAX, V|E, "partitions"},
{"parti4x4", NULL, 0, FF_OPT_TYPE_CONST, {.dbl = X264_PART_I4X4 }, INT_MIN, INT_MAX, V|E, "partitions"},
{"parti8x8", NULL, 0, FF_OPT_TYPE_CONST, {.dbl = X264_PART_I8X8 }, INT_MIN, INT_MAX, V|E, "partitions"},
{"partp4x4", NULL, 0, FF_OPT_TYPE_CONST, {.dbl = X264_PART_P4X4 }, INT_MIN, INT_MAX, V|E, "partitions"},
{"partp8x8", NULL, 0, FF_OPT_TYPE_CONST, {.dbl = X264_PART_P8X8 }, INT_MIN, INT_MAX, V|E, "partitions"},
{"partb8x8", NULL, 0, FF_OPT_TYPE_CONST, {.dbl = X264_PART_B8X8 }, INT_MIN, INT_MAX, V|E, "partitions"},
{"sc_factor", "multiplied by qscale for each frame and added to scene_change_score", OFFSET(scenechange_factor), FF_OPT_TYPE_INT, {.dbl = 6 }, 0, INT_MAX, V|E},
{"mv0_threshold", NULL, OFFSET(mv0_threshold), FF_OPT_TYPE_INT, {.dbl = 256 }, 0, INT_MAX, V|E},
{"ivlc", "intra vlc table", 0, FF_OPT_TYPE_CONST, {.dbl = CODEC_FLAG2_INTRA_VLC }, INT_MIN, INT_MAX, V|E, "flags2"},
{"b_sensitivity", "adjusts sensitivity of b_frame_strategy 1", OFFSET(b_sensitivity), FF_OPT_TYPE_INT, {.dbl = 40 }, 1, INT_MAX, V|E},
{"compression_level", NULL, OFFSET(compression_level), FF_OPT_TYPE_INT, {.dbl = FF_COMPRESSION_DEFAULT }, INT_MIN, INT_MAX, V|A|E},
<<<<<<< HEAD
{"lpc_coeff_precision", "LPC coefficient precision (FLAC)", OFFSET(lpc_coeff_precision), FF_OPT_TYPE_INT, {.dbl = DEFAULT }, 0, INT_MAX, A|E},
{"min_prediction_order", NULL, OFFSET(min_prediction_order), FF_OPT_TYPE_INT, {.dbl = -1 }, INT_MIN, INT_MAX, A|E},
{"max_prediction_order", NULL, OFFSET(max_prediction_order), FF_OPT_TYPE_INT, {.dbl = -1 }, INT_MIN, INT_MAX, A|E},
{"prediction_order_method", "search method for selecting prediction order", OFFSET(prediction_order_method), FF_OPT_TYPE_INT, {.dbl = -1 }, INT_MIN, INT_MAX, A|E},
{"min_partition_order", NULL, OFFSET(min_partition_order), FF_OPT_TYPE_INT, {.dbl = -1 }, INT_MIN, INT_MAX, A|E},
{"max_partition_order", NULL, OFFSET(max_partition_order), FF_OPT_TYPE_INT, {.dbl = -1 }, INT_MIN, INT_MAX, A|E},
=======
{"min_prediction_order", NULL, OFFSET(min_prediction_order), FF_OPT_TYPE_INT, {.dbl = -1 }, INT_MIN, INT_MAX, A|E},
{"max_prediction_order", NULL, OFFSET(max_prediction_order), FF_OPT_TYPE_INT, {.dbl = -1 }, INT_MIN, INT_MAX, A|E},
#if FF_API_FLAC_GLOBAL_OPTS
{"lpc_coeff_precision", "deprecated, use flac-specific options", OFFSET(lpc_coeff_precision), FF_OPT_TYPE_INT, {.dbl = DEFAULT }, 0, INT_MAX, A|E},
{"prediction_order_method", "deprecated, use flac-specific options", OFFSET(prediction_order_method), FF_OPT_TYPE_INT, {.dbl = -1 }, INT_MIN, INT_MAX, A|E},
{"min_partition_order", "deprecated, use flac-specific options", OFFSET(min_partition_order), FF_OPT_TYPE_INT, {.dbl = -1 }, INT_MIN, INT_MAX, A|E},
{"max_partition_order", "deprecated, use flac-specific options", OFFSET(max_partition_order), FF_OPT_TYPE_INT, {.dbl = -1 }, INT_MIN, INT_MAX, A|E},
#endif
>>>>>>> b6675279
{"timecode_frame_start", "GOP timecode frame start number, in non drop frame format", OFFSET(timecode_frame_start), FF_OPT_TYPE_INT64, {.dbl = 0 }, 0, INT64_MAX, V|E},
{"drop_frame_timecode", NULL, 0, FF_OPT_TYPE_CONST, {.dbl = CODEC_FLAG2_DROP_FRAME_TIMECODE }, INT_MIN, INT_MAX, V|E, "flags2"},
{"non_linear_q", "use non linear quantizer", 0, FF_OPT_TYPE_CONST, {.dbl = CODEC_FLAG2_NON_LINEAR_QUANT }, INT_MIN, INT_MAX, V|E, "flags2"},
#if FF_API_REQUEST_CHANNELS
{"request_channels", "set desired number of audio channels", OFFSET(request_channels), FF_OPT_TYPE_INT, {.dbl = DEFAULT }, 0, INT_MAX, A|D},
<<<<<<< HEAD
#endif
{"drc_scale", "percentage of dynamic range compression to apply", OFFSET(drc_scale), FF_OPT_TYPE_FLOAT, {.dbl = 1.0 }, 0.0, 1.0, A|D},
{"reservoir", "use bit reservoir", 0, FF_OPT_TYPE_CONST, {.dbl = CODEC_FLAG2_BIT_RESERVOIR }, INT_MIN, INT_MAX, A|E, "flags2"},
{"mbtree", "use macroblock tree ratecontrol (x264 only)", 0, FF_OPT_TYPE_CONST, {.dbl = CODEC_FLAG2_MBTREE }, INT_MIN, INT_MAX, V|E, "flags2"},
{"bits_per_raw_sample", NULL, OFFSET(bits_per_raw_sample), FF_OPT_TYPE_INT, {.dbl = DEFAULT }, INT_MIN, INT_MAX},
{"channel_layout", NULL, OFFSET(channel_layout), FF_OPT_TYPE_INT64, {.dbl = DEFAULT }, 0, INT64_MAX, A|E|D, "channel_layout"},
{"request_channel_layout", NULL, OFFSET(request_channel_layout), FF_OPT_TYPE_INT64, {.dbl = DEFAULT }, 0, INT64_MAX, A|D, "request_channel_layout"},
{"rc_max_vbv_use", NULL, OFFSET(rc_max_available_vbv_use), FF_OPT_TYPE_FLOAT, {.dbl = 1.0/3 }, 0.0, FLT_MAX, V|E},
{"rc_min_vbv_use", NULL, OFFSET(rc_min_vbv_overflow_use),  FF_OPT_TYPE_FLOAT, {.dbl = 3 },     0.0, FLT_MAX, V|E},
{"ticks_per_frame", NULL, OFFSET(ticks_per_frame), FF_OPT_TYPE_INT, {.dbl = 1 }, 1, INT_MAX, A|V|E|D},
{"color_primaries", NULL, OFFSET(color_primaries), FF_OPT_TYPE_INT, {.dbl = AVCOL_PRI_UNSPECIFIED }, 1, AVCOL_PRI_NB-1, V|E|D},
{"color_trc", NULL, OFFSET(color_trc), FF_OPT_TYPE_INT, {.dbl = AVCOL_TRC_UNSPECIFIED }, 1, AVCOL_TRC_NB-1, V|E|D},
{"colorspace", NULL, OFFSET(colorspace), FF_OPT_TYPE_INT, {.dbl = AVCOL_SPC_UNSPECIFIED }, 1, AVCOL_SPC_NB-1, V|E|D},
{"color_range", NULL, OFFSET(color_range), FF_OPT_TYPE_INT, {.dbl = AVCOL_RANGE_UNSPECIFIED }, 0, AVCOL_RANGE_NB-1, V|E|D},
{"chroma_sample_location", NULL, OFFSET(chroma_sample_location), FF_OPT_TYPE_INT, {.dbl = AVCHROMA_LOC_UNSPECIFIED }, 0, AVCHROMA_LOC_NB-1, V|E|D},
{"psy", "use psycho visual optimization", 0, FF_OPT_TYPE_CONST, {.dbl = CODEC_FLAG2_PSY }, INT_MIN, INT_MAX, V|E, "flags2"},
{"psy_rd", "specify psycho visual strength", OFFSET(psy_rd), FF_OPT_TYPE_FLOAT, {.dbl = 1.0 }, 0, FLT_MAX, V|E},
{"psy_trellis", "specify psycho visual trellis", OFFSET(psy_trellis), FF_OPT_TYPE_FLOAT, {.dbl = 0 }, 0, FLT_MAX, V|E},
{"aq_mode", "specify aq method", OFFSET(aq_mode), FF_OPT_TYPE_INT, {.dbl = 1 }, 0, INT_MAX, V|E},
{"aq_strength", "specify aq strength", OFFSET(aq_strength), FF_OPT_TYPE_FLOAT, {.dbl = 1.0 }, 0, FLT_MAX, V|E},
{"rc_lookahead", "specify number of frames to look ahead for frametype", OFFSET(rc_lookahead), FF_OPT_TYPE_INT, {.dbl = 40 }, 0, INT_MAX, V|E},
{"ssim", "ssim will be calculated during encoding", 0, FF_OPT_TYPE_CONST, {.dbl = CODEC_FLAG2_SSIM }, INT_MIN, INT_MAX, V|E, "flags2"},
{"intra_refresh", "use periodic insertion of intra blocks instead of keyframes", 0, FF_OPT_TYPE_CONST, {.dbl = CODEC_FLAG2_INTRA_REFRESH }, INT_MIN, INT_MAX, V|E, "flags2"},
{"crf_max", "in crf mode, prevents vbv from lowering quality beyond this point", OFFSET(crf_max), FF_OPT_TYPE_FLOAT, {.dbl = DEFAULT }, 0, 51, V|E},
{"log_level_offset", "set the log level offset", OFFSET(log_level_offset), FF_OPT_TYPE_INT, {.dbl = 0 }, INT_MIN, INT_MAX },
{"lpc_type", "specify LPC algorithm", OFFSET(lpc_type), FF_OPT_TYPE_INT, {.dbl = AV_LPC_TYPE_DEFAULT }, AV_LPC_TYPE_DEFAULT, AV_LPC_TYPE_NB-1, A|E},
{"none",     NULL, 0, FF_OPT_TYPE_CONST, {.dbl = AV_LPC_TYPE_NONE },     INT_MIN, INT_MAX, A|E, "lpc_type"},
{"fixed",    NULL, 0, FF_OPT_TYPE_CONST, {.dbl = AV_LPC_TYPE_FIXED },    INT_MIN, INT_MAX, A|E, "lpc_type"},
{"levinson", NULL, 0, FF_OPT_TYPE_CONST, {.dbl = AV_LPC_TYPE_LEVINSON }, INT_MIN, INT_MAX, A|E, "lpc_type"},
{"cholesky", NULL, 0, FF_OPT_TYPE_CONST, {.dbl = AV_LPC_TYPE_CHOLESKY }, INT_MIN, INT_MAX, A|E, "lpc_type"},
{"lpc_passes", "number of passes to use for Cholesky factorization during LPC analysis", OFFSET(lpc_passes), FF_OPT_TYPE_INT, {.dbl = -1 }, INT_MIN, INT_MAX, A|E},
=======
#endif
{"drc_scale", "percentage of dynamic range compression to apply", OFFSET(drc_scale), FF_OPT_TYPE_FLOAT, {.dbl = 1.0 }, 0.0, 1.0, A|D},
{"reservoir", "use bit reservoir", 0, FF_OPT_TYPE_CONST, {.dbl = CODEC_FLAG2_BIT_RESERVOIR }, INT_MIN, INT_MAX, A|E, "flags2"},
{"mbtree", "use macroblock tree ratecontrol (x264 only)", 0, FF_OPT_TYPE_CONST, {.dbl = CODEC_FLAG2_MBTREE }, INT_MIN, INT_MAX, V|E, "flags2"},
{"bits_per_raw_sample", NULL, OFFSET(bits_per_raw_sample), FF_OPT_TYPE_INT, {.dbl = DEFAULT }, INT_MIN, INT_MAX},
{"channel_layout", NULL, OFFSET(channel_layout), FF_OPT_TYPE_INT64, {.dbl = DEFAULT }, 0, INT64_MAX, A|E|D, "channel_layout"},
{"request_channel_layout", NULL, OFFSET(request_channel_layout), FF_OPT_TYPE_INT64, {.dbl = DEFAULT }, 0, INT64_MAX, A|D, "request_channel_layout"},
{"rc_max_vbv_use", NULL, OFFSET(rc_max_available_vbv_use), FF_OPT_TYPE_FLOAT, {.dbl = 1.0/3 }, 0.0, FLT_MAX, V|E},
{"rc_min_vbv_use", NULL, OFFSET(rc_min_vbv_overflow_use),  FF_OPT_TYPE_FLOAT, {.dbl = 3 },     0.0, FLT_MAX, V|E},
{"ticks_per_frame", NULL, OFFSET(ticks_per_frame), FF_OPT_TYPE_INT, {.dbl = 1 }, 1, INT_MAX, A|V|E|D},
{"color_primaries", NULL, OFFSET(color_primaries), FF_OPT_TYPE_INT, {.dbl = AVCOL_PRI_UNSPECIFIED }, 1, AVCOL_PRI_NB-1, V|E|D},
{"color_trc", NULL, OFFSET(color_trc), FF_OPT_TYPE_INT, {.dbl = AVCOL_TRC_UNSPECIFIED }, 1, AVCOL_TRC_NB-1, V|E|D},
{"colorspace", NULL, OFFSET(colorspace), FF_OPT_TYPE_INT, {.dbl = AVCOL_SPC_UNSPECIFIED }, 1, AVCOL_SPC_NB-1, V|E|D},
{"color_range", NULL, OFFSET(color_range), FF_OPT_TYPE_INT, {.dbl = AVCOL_RANGE_UNSPECIFIED }, 0, AVCOL_RANGE_NB-1, V|E|D},
{"chroma_sample_location", NULL, OFFSET(chroma_sample_location), FF_OPT_TYPE_INT, {.dbl = AVCHROMA_LOC_UNSPECIFIED }, 0, AVCHROMA_LOC_NB-1, V|E|D},
{"psy", "use psycho visual optimization", 0, FF_OPT_TYPE_CONST, {.dbl = CODEC_FLAG2_PSY }, INT_MIN, INT_MAX, V|E, "flags2"},
{"psy_rd", "specify psycho visual strength", OFFSET(psy_rd), FF_OPT_TYPE_FLOAT, {.dbl = 1.0 }, 0, FLT_MAX, V|E},
{"psy_trellis", "specify psycho visual trellis", OFFSET(psy_trellis), FF_OPT_TYPE_FLOAT, {.dbl = 0 }, 0, FLT_MAX, V|E},
{"aq_mode", "specify aq method", OFFSET(aq_mode), FF_OPT_TYPE_INT, {.dbl = 1 }, 0, INT_MAX, V|E},
{"aq_strength", "specify aq strength", OFFSET(aq_strength), FF_OPT_TYPE_FLOAT, {.dbl = 1.0 }, 0, FLT_MAX, V|E},
{"rc_lookahead", "specify number of frames to look ahead for frametype", OFFSET(rc_lookahead), FF_OPT_TYPE_INT, {.dbl = 40 }, 0, INT_MAX, V|E},
{"ssim", "ssim will be calculated during encoding", 0, FF_OPT_TYPE_CONST, {.dbl = CODEC_FLAG2_SSIM }, INT_MIN, INT_MAX, V|E, "flags2"},
{"intra_refresh", "use periodic insertion of intra blocks instead of keyframes", 0, FF_OPT_TYPE_CONST, {.dbl = CODEC_FLAG2_INTRA_REFRESH }, INT_MIN, INT_MAX, V|E, "flags2"},
{"crf_max", "in crf mode, prevents vbv from lowering quality beyond this point", OFFSET(crf_max), FF_OPT_TYPE_FLOAT, {.dbl = DEFAULT }, 0, 51, V|E},
{"log_level_offset", "set the log level offset", OFFSET(log_level_offset), FF_OPT_TYPE_INT, {.dbl = 0 }, INT_MIN, INT_MAX },
#if FF_API_FLAC_GLOBAL_OPTS
{"lpc_type", "deprecated, use flac-specific options", OFFSET(lpc_type), FF_OPT_TYPE_INT, {.dbl = AV_LPC_TYPE_DEFAULT }, AV_LPC_TYPE_DEFAULT, AV_LPC_TYPE_NB-1, A|E},
{"none",     NULL, 0, FF_OPT_TYPE_CONST, {.dbl = AV_LPC_TYPE_NONE },     INT_MIN, INT_MAX, A|E, "lpc_type"},
{"fixed",    NULL, 0, FF_OPT_TYPE_CONST, {.dbl = AV_LPC_TYPE_FIXED },    INT_MIN, INT_MAX, A|E, "lpc_type"},
{"levinson", NULL, 0, FF_OPT_TYPE_CONST, {.dbl = AV_LPC_TYPE_LEVINSON }, INT_MIN, INT_MAX, A|E, "lpc_type"},
{"cholesky", NULL, 0, FF_OPT_TYPE_CONST, {.dbl = AV_LPC_TYPE_CHOLESKY }, INT_MIN, INT_MAX, A|E, "lpc_type"},
{"lpc_passes", "deprecated, use flac-specific options", OFFSET(lpc_passes), FF_OPT_TYPE_INT, {.dbl = -1 }, INT_MIN, INT_MAX, A|E},
#endif
>>>>>>> b6675279
{"slices", "number of slices, used in parallelized decoding", OFFSET(slices), FF_OPT_TYPE_INT, {.dbl = 0 }, 0, INT_MAX, V|E},
{"thread_type", "select multithreading type", OFFSET(thread_type), FF_OPT_TYPE_INT, {.dbl = FF_THREAD_SLICE|FF_THREAD_FRAME }, 0, INT_MAX, V|E|D, "thread_type"},
{"slice", NULL, 0, FF_OPT_TYPE_CONST, {.dbl = FF_THREAD_SLICE }, INT_MIN, INT_MAX, V|E|D, "thread_type"},
{"frame", NULL, 0, FF_OPT_TYPE_CONST, {.dbl = FF_THREAD_FRAME }, INT_MIN, INT_MAX, V|E|D, "thread_type"},
{"vbv_delay", "initial buffer fill time in periods of 27Mhz clock", 0, FF_OPT_TYPE_INT64, {.dbl = 0 }, 0, INT64_MAX},
{"audio_service_type", "audio service type", OFFSET(audio_service_type), FF_OPT_TYPE_INT, {.dbl = AV_AUDIO_SERVICE_TYPE_MAIN }, 0, AV_AUDIO_SERVICE_TYPE_NB-1, A|E, "audio_service_type"},
{"ma", "Main Audio Service", 0, FF_OPT_TYPE_CONST, {.dbl = AV_AUDIO_SERVICE_TYPE_MAIN },              INT_MIN, INT_MAX, A|E, "audio_service_type"},
{"ef", "Effects",            0, FF_OPT_TYPE_CONST, {.dbl = AV_AUDIO_SERVICE_TYPE_EFFECTS },           INT_MIN, INT_MAX, A|E, "audio_service_type"},
{"vi", "Visually Impaired",  0, FF_OPT_TYPE_CONST, {.dbl = AV_AUDIO_SERVICE_TYPE_VISUALLY_IMPAIRED }, INT_MIN, INT_MAX, A|E, "audio_service_type"},
{"hi", "Hearing Impaired",   0, FF_OPT_TYPE_CONST, {.dbl = AV_AUDIO_SERVICE_TYPE_HEARING_IMPAIRED },  INT_MIN, INT_MAX, A|E, "audio_service_type"},
{"di", "Dialogue",           0, FF_OPT_TYPE_CONST, {.dbl = AV_AUDIO_SERVICE_TYPE_DIALOGUE },          INT_MIN, INT_MAX, A|E, "audio_service_type"},
{"co", "Commentary",         0, FF_OPT_TYPE_CONST, {.dbl = AV_AUDIO_SERVICE_TYPE_COMMENTARY },        INT_MIN, INT_MAX, A|E, "audio_service_type"},
{"em", "Emergency",          0, FF_OPT_TYPE_CONST, {.dbl = AV_AUDIO_SERVICE_TYPE_EMERGENCY },         INT_MIN, INT_MAX, A|E, "audio_service_type"},
{"vo", "Voice Over",         0, FF_OPT_TYPE_CONST, {.dbl = AV_AUDIO_SERVICE_TYPE_VOICE_OVER },        INT_MIN, INT_MAX, A|E, "audio_service_type"},
{"ka", "Karaoke",            0, FF_OPT_TYPE_CONST, {.dbl = AV_AUDIO_SERVICE_TYPE_KARAOKE },           INT_MIN, INT_MAX, A|E, "audio_service_type"},
<<<<<<< HEAD
{"request_sample_fmt", "sample format audio decoders should prefer", OFFSET(request_sample_fmt), FF_OPT_TYPE_INT, {.dbl = AV_SAMPLE_FMT_NONE }, AV_SAMPLE_FMT_NONE, AV_SAMPLE_FMT_NB-1, A|D},
=======
>>>>>>> b6675279
{NULL},
};

#undef A
#undef V
#undef S
#undef E
#undef D
#undef DEFAULT

static const AVClass av_codec_context_class = { "AVCodecContext", context_to_name, options, LIBAVUTIL_VERSION_INT, OFFSET(log_level_offset) };

void avcodec_get_context_defaults2(AVCodecContext *s, enum AVMediaType codec_type){
    int flags=0;
    memset(s, 0, sizeof(AVCodecContext));

    s->av_class= &av_codec_context_class;

    s->codec_type = codec_type;
    if(codec_type == AVMEDIA_TYPE_AUDIO)
        flags= AV_OPT_FLAG_AUDIO_PARAM;
    else if(codec_type == AVMEDIA_TYPE_VIDEO)
        flags= AV_OPT_FLAG_VIDEO_PARAM;
    else if(codec_type == AVMEDIA_TYPE_SUBTITLE)
        flags= AV_OPT_FLAG_SUBTITLE_PARAM;
    av_opt_set_defaults2(s, flags, flags);

    s->time_base= (AVRational){0,1};
    s->get_buffer= avcodec_default_get_buffer;
    s->release_buffer= avcodec_default_release_buffer;
    s->get_format= avcodec_default_get_format;
    s->execute= avcodec_default_execute;
    s->execute2= avcodec_default_execute2;
    s->sample_aspect_ratio= (AVRational){0,1};
    s->pix_fmt= PIX_FMT_NONE;
    s->sample_fmt= AV_SAMPLE_FMT_NONE;

    s->palctrl = NULL;
    s->reget_buffer= avcodec_default_reget_buffer;
    s->reordered_opaque= AV_NOPTS_VALUE;
}

int avcodec_get_context_defaults3(AVCodecContext *s, AVCodec *codec){
    avcodec_get_context_defaults2(s, codec ? codec->type : AVMEDIA_TYPE_UNKNOWN);
    if(codec && codec->priv_data_size){
        if(!s->priv_data){
            s->priv_data= av_mallocz(codec->priv_data_size);
            if (!s->priv_data) {
                return AVERROR(ENOMEM);
            }
        }
        if(codec->priv_class){
            *(AVClass**)s->priv_data= codec->priv_class;
            av_opt_set_defaults(s->priv_data);
        }
    }
    return 0;
}

AVCodecContext *avcodec_alloc_context3(AVCodec *codec){
    AVCodecContext *avctx= av_malloc(sizeof(AVCodecContext));

    if(avctx==NULL) return NULL;

    if(avcodec_get_context_defaults3(avctx, codec) < 0){
        av_free(avctx);
        return NULL;
    }

    return avctx;
}

AVCodecContext *avcodec_alloc_context2(enum AVMediaType codec_type){
    AVCodecContext *avctx= av_malloc(sizeof(AVCodecContext));

    if(avctx==NULL) return NULL;

    avcodec_get_context_defaults2(avctx, codec_type);

    return avctx;
}

void avcodec_get_context_defaults(AVCodecContext *s){
    avcodec_get_context_defaults2(s, AVMEDIA_TYPE_UNKNOWN);
}

AVCodecContext *avcodec_alloc_context(void){
    return avcodec_alloc_context2(AVMEDIA_TYPE_UNKNOWN);
}

int avcodec_copy_context(AVCodecContext *dest, const AVCodecContext *src)
{
    if (dest->codec) { // check that the dest context is uninitialized
        av_log(dest, AV_LOG_ERROR,
               "Tried to copy AVCodecContext %p into already-initialized %p\n",
               src, dest);
        return AVERROR(EINVAL);
    }
    memcpy(dest, src, sizeof(*dest));

    /* set values specific to opened codecs back to their default state */
    dest->priv_data       = NULL;
    dest->codec           = NULL;
    dest->palctrl         = NULL;
    dest->slice_offset    = NULL;
    dest->internal_buffer = NULL;
    dest->hwaccel         = NULL;
    dest->thread_opaque   = NULL;

    /* reallocate values that should be allocated separately */
    dest->rc_eq           = NULL;
    dest->extradata       = NULL;
    dest->intra_matrix    = NULL;
    dest->inter_matrix    = NULL;
    dest->rc_override     = NULL;
    if (src->rc_eq) {
        dest->rc_eq = av_strdup(src->rc_eq);
        if (!dest->rc_eq)
            return AVERROR(ENOMEM);
    }

#define alloc_and_copy_or_fail(obj, size, pad) \
    if (src->obj && size > 0) { \
        dest->obj = av_malloc(size + pad); \
        if (!dest->obj) \
            goto fail; \
        memcpy(dest->obj, src->obj, size); \
        if (pad) \
            memset(((uint8_t *) dest->obj) + size, 0, pad); \
    }
    alloc_and_copy_or_fail(extradata,    src->extradata_size,
                           FF_INPUT_BUFFER_PADDING_SIZE);
    alloc_and_copy_or_fail(intra_matrix, 64 * sizeof(int16_t), 0);
    alloc_and_copy_or_fail(inter_matrix, 64 * sizeof(int16_t), 0);
    alloc_and_copy_or_fail(rc_override,  src->rc_override_count * sizeof(*src->rc_override), 0);
#undef alloc_and_copy_or_fail

    return 0;

fail:
    av_freep(&dest->rc_override);
    av_freep(&dest->intra_matrix);
    av_freep(&dest->inter_matrix);
    av_freep(&dest->extradata);
    av_freep(&dest->rc_eq);
    return AVERROR(ENOMEM);
}<|MERGE_RESOLUTION|>--- conflicted
+++ resolved
@@ -103,11 +103,7 @@
 {"umh", "umh motion estimation", 0, FF_OPT_TYPE_CONST, {.dbl = ME_UMH }, INT_MIN, INT_MAX, V|E, "me_method" },
 {"iter", "iter motion estimation", 0, FF_OPT_TYPE_CONST, {.dbl = ME_ITER }, INT_MIN, INT_MAX, V|E, "me_method" },
 {"extradata_size", NULL, OFFSET(extradata_size), FF_OPT_TYPE_INT, {.dbl = DEFAULT }, INT_MIN, INT_MAX},
-<<<<<<< HEAD
-{"time_base", NULL, OFFSET(time_base), FF_OPT_TYPE_RATIONAL, {.dbl=0}, INT_MIN, INT_MAX},
-=======
 {"time_base", NULL, OFFSET(time_base), FF_OPT_TYPE_RATIONAL, {.dbl = 0}, INT_MIN, INT_MAX},
->>>>>>> b6675279
 {"g", "set the group of picture size", OFFSET(gop_size), FF_OPT_TYPE_INT, {.dbl = 12 }, INT_MIN, INT_MAX, V|E},
 {"ar", "set audio sampling rate (in Hz)", OFFSET(sample_rate), FF_OPT_TYPE_INT, {.dbl = DEFAULT }, INT_MIN, INT_MAX},
 {"ac", "set number of audio channels", OFFSET(channels), FF_OPT_TYPE_INT, {.dbl = DEFAULT }, INT_MIN, INT_MAX},
@@ -228,11 +224,7 @@
 {"left", NULL, 0, FF_OPT_TYPE_CONST, {.dbl = FF_PRED_LEFT }, INT_MIN, INT_MAX, V|E, "pred"},
 {"plane", NULL, 0, FF_OPT_TYPE_CONST, {.dbl = FF_PRED_PLANE }, INT_MIN, INT_MAX, V|E, "pred"},
 {"median", NULL, 0, FF_OPT_TYPE_CONST, {.dbl = FF_PRED_MEDIAN }, INT_MIN, INT_MAX, V|E, "pred"},
-<<<<<<< HEAD
-{"aspect", "sample aspect ratio", OFFSET(sample_aspect_ratio), FF_OPT_TYPE_RATIONAL, {.dbl=0}, 0, 10, V|E},
-=======
 {"aspect", "sample aspect ratio", OFFSET(sample_aspect_ratio), FF_OPT_TYPE_RATIONAL, {.dbl = 0}, 0, 10, V|E},
->>>>>>> b6675279
 {"debug", "print specific debug info", OFFSET(debug), FF_OPT_TYPE_FLAGS, {.dbl = DEFAULT }, 0, INT_MAX, V|A|S|E|D, "debug"},
 {"pict", "picture info", 0, FF_OPT_TYPE_CONST, {.dbl = FF_DEBUG_PICT_INFO }, INT_MIN, INT_MAX, V|D, "debug"},
 {"rc", "rate control", 0, FF_OPT_TYPE_CONST, {.dbl = FF_DEBUG_RC }, INT_MIN, INT_MAX, V|E, "debug"},
@@ -359,11 +351,7 @@
 {"all"             , NULL, 0, FF_OPT_TYPE_CONST, {.dbl = AVDISCARD_ALL     }, INT_MIN, INT_MAX, V|D, "avdiscard"},
 {"bidir_refine", "refine the two motion vectors used in bidirectional macroblocks", OFFSET(bidir_refine), FF_OPT_TYPE_INT, {.dbl = 1 }, 0, 4, V|E},
 {"brd_scale", "downscales frames for dynamic B-frame decision", OFFSET(brd_scale), FF_OPT_TYPE_INT, {.dbl = DEFAULT }, 0, 10, V|E},
-<<<<<<< HEAD
 {"crf", "enables constant quality mode, and selects the quality (x264/VP8)", OFFSET(crf), FF_OPT_TYPE_FLOAT, {.dbl = DEFAULT }, 0, 63, V|E},
-=======
-{"crf", "enables constant quality mode, and selects the quality (x264)", OFFSET(crf), FF_OPT_TYPE_FLOAT, {.dbl = DEFAULT }, 0, 51, V|E},
->>>>>>> b6675279
 {"cqp", "constant quantization parameter rate control method", OFFSET(cqp), FF_OPT_TYPE_INT, {.dbl = -1 }, INT_MIN, INT_MAX, V|E},
 {"keyint_min", "minimum interval between IDR-frames (x264)", OFFSET(keyint_min), FF_OPT_TYPE_INT, {.dbl = 25 }, INT_MIN, INT_MAX, V|E},
 {"refs", "reference frames to consider for motion compensation (Snow)", OFFSET(refs), FF_OPT_TYPE_INT, {.dbl = 1 }, INT_MIN, INT_MAX, V|E},
@@ -392,14 +380,6 @@
 {"ivlc", "intra vlc table", 0, FF_OPT_TYPE_CONST, {.dbl = CODEC_FLAG2_INTRA_VLC }, INT_MIN, INT_MAX, V|E, "flags2"},
 {"b_sensitivity", "adjusts sensitivity of b_frame_strategy 1", OFFSET(b_sensitivity), FF_OPT_TYPE_INT, {.dbl = 40 }, 1, INT_MAX, V|E},
 {"compression_level", NULL, OFFSET(compression_level), FF_OPT_TYPE_INT, {.dbl = FF_COMPRESSION_DEFAULT }, INT_MIN, INT_MAX, V|A|E},
-<<<<<<< HEAD
-{"lpc_coeff_precision", "LPC coefficient precision (FLAC)", OFFSET(lpc_coeff_precision), FF_OPT_TYPE_INT, {.dbl = DEFAULT }, 0, INT_MAX, A|E},
-{"min_prediction_order", NULL, OFFSET(min_prediction_order), FF_OPT_TYPE_INT, {.dbl = -1 }, INT_MIN, INT_MAX, A|E},
-{"max_prediction_order", NULL, OFFSET(max_prediction_order), FF_OPT_TYPE_INT, {.dbl = -1 }, INT_MIN, INT_MAX, A|E},
-{"prediction_order_method", "search method for selecting prediction order", OFFSET(prediction_order_method), FF_OPT_TYPE_INT, {.dbl = -1 }, INT_MIN, INT_MAX, A|E},
-{"min_partition_order", NULL, OFFSET(min_partition_order), FF_OPT_TYPE_INT, {.dbl = -1 }, INT_MIN, INT_MAX, A|E},
-{"max_partition_order", NULL, OFFSET(max_partition_order), FF_OPT_TYPE_INT, {.dbl = -1 }, INT_MIN, INT_MAX, A|E},
-=======
 {"min_prediction_order", NULL, OFFSET(min_prediction_order), FF_OPT_TYPE_INT, {.dbl = -1 }, INT_MIN, INT_MAX, A|E},
 {"max_prediction_order", NULL, OFFSET(max_prediction_order), FF_OPT_TYPE_INT, {.dbl = -1 }, INT_MIN, INT_MAX, A|E},
 #if FF_API_FLAC_GLOBAL_OPTS
@@ -408,45 +388,11 @@
 {"min_partition_order", "deprecated, use flac-specific options", OFFSET(min_partition_order), FF_OPT_TYPE_INT, {.dbl = -1 }, INT_MIN, INT_MAX, A|E},
 {"max_partition_order", "deprecated, use flac-specific options", OFFSET(max_partition_order), FF_OPT_TYPE_INT, {.dbl = -1 }, INT_MIN, INT_MAX, A|E},
 #endif
->>>>>>> b6675279
 {"timecode_frame_start", "GOP timecode frame start number, in non drop frame format", OFFSET(timecode_frame_start), FF_OPT_TYPE_INT64, {.dbl = 0 }, 0, INT64_MAX, V|E},
 {"drop_frame_timecode", NULL, 0, FF_OPT_TYPE_CONST, {.dbl = CODEC_FLAG2_DROP_FRAME_TIMECODE }, INT_MIN, INT_MAX, V|E, "flags2"},
 {"non_linear_q", "use non linear quantizer", 0, FF_OPT_TYPE_CONST, {.dbl = CODEC_FLAG2_NON_LINEAR_QUANT }, INT_MIN, INT_MAX, V|E, "flags2"},
 #if FF_API_REQUEST_CHANNELS
 {"request_channels", "set desired number of audio channels", OFFSET(request_channels), FF_OPT_TYPE_INT, {.dbl = DEFAULT }, 0, INT_MAX, A|D},
-<<<<<<< HEAD
-#endif
-{"drc_scale", "percentage of dynamic range compression to apply", OFFSET(drc_scale), FF_OPT_TYPE_FLOAT, {.dbl = 1.0 }, 0.0, 1.0, A|D},
-{"reservoir", "use bit reservoir", 0, FF_OPT_TYPE_CONST, {.dbl = CODEC_FLAG2_BIT_RESERVOIR }, INT_MIN, INT_MAX, A|E, "flags2"},
-{"mbtree", "use macroblock tree ratecontrol (x264 only)", 0, FF_OPT_TYPE_CONST, {.dbl = CODEC_FLAG2_MBTREE }, INT_MIN, INT_MAX, V|E, "flags2"},
-{"bits_per_raw_sample", NULL, OFFSET(bits_per_raw_sample), FF_OPT_TYPE_INT, {.dbl = DEFAULT }, INT_MIN, INT_MAX},
-{"channel_layout", NULL, OFFSET(channel_layout), FF_OPT_TYPE_INT64, {.dbl = DEFAULT }, 0, INT64_MAX, A|E|D, "channel_layout"},
-{"request_channel_layout", NULL, OFFSET(request_channel_layout), FF_OPT_TYPE_INT64, {.dbl = DEFAULT }, 0, INT64_MAX, A|D, "request_channel_layout"},
-{"rc_max_vbv_use", NULL, OFFSET(rc_max_available_vbv_use), FF_OPT_TYPE_FLOAT, {.dbl = 1.0/3 }, 0.0, FLT_MAX, V|E},
-{"rc_min_vbv_use", NULL, OFFSET(rc_min_vbv_overflow_use),  FF_OPT_TYPE_FLOAT, {.dbl = 3 },     0.0, FLT_MAX, V|E},
-{"ticks_per_frame", NULL, OFFSET(ticks_per_frame), FF_OPT_TYPE_INT, {.dbl = 1 }, 1, INT_MAX, A|V|E|D},
-{"color_primaries", NULL, OFFSET(color_primaries), FF_OPT_TYPE_INT, {.dbl = AVCOL_PRI_UNSPECIFIED }, 1, AVCOL_PRI_NB-1, V|E|D},
-{"color_trc", NULL, OFFSET(color_trc), FF_OPT_TYPE_INT, {.dbl = AVCOL_TRC_UNSPECIFIED }, 1, AVCOL_TRC_NB-1, V|E|D},
-{"colorspace", NULL, OFFSET(colorspace), FF_OPT_TYPE_INT, {.dbl = AVCOL_SPC_UNSPECIFIED }, 1, AVCOL_SPC_NB-1, V|E|D},
-{"color_range", NULL, OFFSET(color_range), FF_OPT_TYPE_INT, {.dbl = AVCOL_RANGE_UNSPECIFIED }, 0, AVCOL_RANGE_NB-1, V|E|D},
-{"chroma_sample_location", NULL, OFFSET(chroma_sample_location), FF_OPT_TYPE_INT, {.dbl = AVCHROMA_LOC_UNSPECIFIED }, 0, AVCHROMA_LOC_NB-1, V|E|D},
-{"psy", "use psycho visual optimization", 0, FF_OPT_TYPE_CONST, {.dbl = CODEC_FLAG2_PSY }, INT_MIN, INT_MAX, V|E, "flags2"},
-{"psy_rd", "specify psycho visual strength", OFFSET(psy_rd), FF_OPT_TYPE_FLOAT, {.dbl = 1.0 }, 0, FLT_MAX, V|E},
-{"psy_trellis", "specify psycho visual trellis", OFFSET(psy_trellis), FF_OPT_TYPE_FLOAT, {.dbl = 0 }, 0, FLT_MAX, V|E},
-{"aq_mode", "specify aq method", OFFSET(aq_mode), FF_OPT_TYPE_INT, {.dbl = 1 }, 0, INT_MAX, V|E},
-{"aq_strength", "specify aq strength", OFFSET(aq_strength), FF_OPT_TYPE_FLOAT, {.dbl = 1.0 }, 0, FLT_MAX, V|E},
-{"rc_lookahead", "specify number of frames to look ahead for frametype", OFFSET(rc_lookahead), FF_OPT_TYPE_INT, {.dbl = 40 }, 0, INT_MAX, V|E},
-{"ssim", "ssim will be calculated during encoding", 0, FF_OPT_TYPE_CONST, {.dbl = CODEC_FLAG2_SSIM }, INT_MIN, INT_MAX, V|E, "flags2"},
-{"intra_refresh", "use periodic insertion of intra blocks instead of keyframes", 0, FF_OPT_TYPE_CONST, {.dbl = CODEC_FLAG2_INTRA_REFRESH }, INT_MIN, INT_MAX, V|E, "flags2"},
-{"crf_max", "in crf mode, prevents vbv from lowering quality beyond this point", OFFSET(crf_max), FF_OPT_TYPE_FLOAT, {.dbl = DEFAULT }, 0, 51, V|E},
-{"log_level_offset", "set the log level offset", OFFSET(log_level_offset), FF_OPT_TYPE_INT, {.dbl = 0 }, INT_MIN, INT_MAX },
-{"lpc_type", "specify LPC algorithm", OFFSET(lpc_type), FF_OPT_TYPE_INT, {.dbl = AV_LPC_TYPE_DEFAULT }, AV_LPC_TYPE_DEFAULT, AV_LPC_TYPE_NB-1, A|E},
-{"none",     NULL, 0, FF_OPT_TYPE_CONST, {.dbl = AV_LPC_TYPE_NONE },     INT_MIN, INT_MAX, A|E, "lpc_type"},
-{"fixed",    NULL, 0, FF_OPT_TYPE_CONST, {.dbl = AV_LPC_TYPE_FIXED },    INT_MIN, INT_MAX, A|E, "lpc_type"},
-{"levinson", NULL, 0, FF_OPT_TYPE_CONST, {.dbl = AV_LPC_TYPE_LEVINSON }, INT_MIN, INT_MAX, A|E, "lpc_type"},
-{"cholesky", NULL, 0, FF_OPT_TYPE_CONST, {.dbl = AV_LPC_TYPE_CHOLESKY }, INT_MIN, INT_MAX, A|E, "lpc_type"},
-{"lpc_passes", "number of passes to use for Cholesky factorization during LPC analysis", OFFSET(lpc_passes), FF_OPT_TYPE_INT, {.dbl = -1 }, INT_MIN, INT_MAX, A|E},
-=======
 #endif
 {"drc_scale", "percentage of dynamic range compression to apply", OFFSET(drc_scale), FF_OPT_TYPE_FLOAT, {.dbl = 1.0 }, 0.0, 1.0, A|D},
 {"reservoir", "use bit reservoir", 0, FF_OPT_TYPE_CONST, {.dbl = CODEC_FLAG2_BIT_RESERVOIR }, INT_MIN, INT_MAX, A|E, "flags2"},
@@ -480,7 +426,6 @@
 {"cholesky", NULL, 0, FF_OPT_TYPE_CONST, {.dbl = AV_LPC_TYPE_CHOLESKY }, INT_MIN, INT_MAX, A|E, "lpc_type"},
 {"lpc_passes", "deprecated, use flac-specific options", OFFSET(lpc_passes), FF_OPT_TYPE_INT, {.dbl = -1 }, INT_MIN, INT_MAX, A|E},
 #endif
->>>>>>> b6675279
 {"slices", "number of slices, used in parallelized decoding", OFFSET(slices), FF_OPT_TYPE_INT, {.dbl = 0 }, 0, INT_MAX, V|E},
 {"thread_type", "select multithreading type", OFFSET(thread_type), FF_OPT_TYPE_INT, {.dbl = FF_THREAD_SLICE|FF_THREAD_FRAME }, 0, INT_MAX, V|E|D, "thread_type"},
 {"slice", NULL, 0, FF_OPT_TYPE_CONST, {.dbl = FF_THREAD_SLICE }, INT_MIN, INT_MAX, V|E|D, "thread_type"},
@@ -496,10 +441,7 @@
 {"em", "Emergency",          0, FF_OPT_TYPE_CONST, {.dbl = AV_AUDIO_SERVICE_TYPE_EMERGENCY },         INT_MIN, INT_MAX, A|E, "audio_service_type"},
 {"vo", "Voice Over",         0, FF_OPT_TYPE_CONST, {.dbl = AV_AUDIO_SERVICE_TYPE_VOICE_OVER },        INT_MIN, INT_MAX, A|E, "audio_service_type"},
 {"ka", "Karaoke",            0, FF_OPT_TYPE_CONST, {.dbl = AV_AUDIO_SERVICE_TYPE_KARAOKE },           INT_MIN, INT_MAX, A|E, "audio_service_type"},
-<<<<<<< HEAD
 {"request_sample_fmt", "sample format audio decoders should prefer", OFFSET(request_sample_fmt), FF_OPT_TYPE_INT, {.dbl = AV_SAMPLE_FMT_NONE }, AV_SAMPLE_FMT_NONE, AV_SAMPLE_FMT_NB-1, A|D},
-=======
->>>>>>> b6675279
 {NULL},
 };
 
