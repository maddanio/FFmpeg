--- conflicted
+++ resolved
@@ -685,28 +685,16 @@
     uint16_t *dst= (uint16_t*)f->current_picture.data[0];
     const int stride= f->current_picture.linesize[0]>>1;
     const unsigned int bitstream_size= AV_RL32(buf);
-<<<<<<< HEAD
     unsigned int prestream_size;
     const uint8_t *prestream;
 
-    if (bitstream_size > (1<<26) || length < bitstream_size + 12)
-        return -1;
-    prestream_size = 4*AV_RL32(buf + bitstream_size + 4);
-    prestream = buf + bitstream_size + 12;
-=======
-    int token_count av_unused;
-    unsigned int prestream_size;
-    const uint8_t *prestream;
-
-    if (length < bitstream_size + 12) {
+    if (bitstream_size > (1<<26) || length < bitstream_size + 12) {
         av_log(f->avctx, AV_LOG_ERROR, "packet size too small\n");
         return AVERROR_INVALIDDATA;
     }
 
-    token_count    = AV_RL32(buf + bitstream_size + 8);
     prestream_size = 4 * AV_RL32(buf + bitstream_size + 4);
     prestream      = buf + bitstream_size + 12;
->>>>>>> 4e8d6218
 
     if (prestream_size > (1<<26) ||
         prestream_size != length - (bitstream_size + 12)){
