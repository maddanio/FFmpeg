/*
 * The simplest mpeg encoder (well, it was the simplest!)
 * Copyright (c) 2000,2001 Fabrice Bellard
 * Copyright (c) 2002-2004 Michael Niedermayer <michaelni@gmx.at>
 *
 * 4MV & hq & B-frame encoding stuff by Michael Niedermayer <michaelni@gmx.at>
 *
 * This file is part of FFmpeg.
 *
 * FFmpeg is free software; you can redistribute it and/or
 * modify it under the terms of the GNU Lesser General Public
 * License as published by the Free Software Foundation; either
 * version 2.1 of the License, or (at your option) any later version.
 *
 * FFmpeg is distributed in the hope that it will be useful,
 * but WITHOUT ANY WARRANTY; without even the implied warranty of
 * MERCHANTABILITY or FITNESS FOR A PARTICULAR PURPOSE.  See the GNU
 * Lesser General Public License for more details.
 *
 * You should have received a copy of the GNU Lesser General Public
 * License along with FFmpeg; if not, write to the Free Software
 * Foundation, Inc., 51 Franklin Street, Fifth Floor, Boston, MA 02110-1301 USA
 */

/**
 * @file
 * The simplest mpeg encoder (well, it was the simplest!).
 */

#include "libavutil/internal.h"
#include "libavutil/intmath.h"
#include "libavutil/mathematics.h"
#include "libavutil/pixdesc.h"
#include "libavutil/opt.h"
#include "avcodec.h"
#include "dct.h"
#include "dsputil.h"
#include "mpeg12.h"
#include "mpegvideo.h"
#include "h261.h"
#include "h263.h"
#include "mathops.h"
#include "mjpegenc.h"
#include "msmpeg4.h"
#include "faandct.h"
#include "thread.h"
#include "aandcttab.h"
#include "flv.h"
#include "mpeg4video.h"
#include "internal.h"
#include "bytestream.h"
#include <limits.h>
#include "sp5x.h"

static int encode_picture(MpegEncContext *s, int picture_number);
static int dct_quantize_refine(MpegEncContext *s, int16_t *block, int16_t *weight, int16_t *orig, int n, int qscale);
static int sse_mb(MpegEncContext *s);
static void denoise_dct_c(MpegEncContext *s, int16_t *block);
static int dct_quantize_trellis_c(MpegEncContext *s, int16_t *block, int n, int qscale, int *overflow);

static uint8_t default_mv_penalty[MAX_FCODE + 1][MAX_MV * 2 + 1];
static uint8_t default_fcode_tab[MAX_MV * 2 + 1];

const AVOption ff_mpv_generic_options[] = {
    FF_MPV_COMMON_OPTS
    { NULL },
};

void ff_convert_matrix(DSPContext *dsp, int (*qmat)[64],
                       uint16_t (*qmat16)[2][64],
                       const uint16_t *quant_matrix,
                       int bias, int qmin, int qmax, int intra)
{
    int qscale;
    int shift = 0;

    for (qscale = qmin; qscale <= qmax; qscale++) {
        int i;
        if (dsp->fdct == ff_jpeg_fdct_islow_8 ||
            dsp->fdct == ff_jpeg_fdct_islow_10 ||
            dsp->fdct == ff_faandct) {
            for (i = 0; i < 64; i++) {
                const int j = dsp->idct_permutation[i];
                /* 16 <= qscale * quant_matrix[i] <= 7905
                 * Assume x = ff_aanscales[i] * qscale * quant_matrix[i]
                 *             19952 <=              x  <= 249205026
                 * (1 << 36) / 19952 >= (1 << 36) / (x) >= (1 << 36) / 249205026
                 *           3444240 >= (1 << 36) / (x) >= 275 */

                qmat[qscale][i] = (int)((UINT64_C(1) << QMAT_SHIFT) /
                                        (qscale * quant_matrix[j]));
            }
        } else if (dsp->fdct == ff_fdct_ifast) {
            for (i = 0; i < 64; i++) {
                const int j = dsp->idct_permutation[i];
                /* 16 <= qscale * quant_matrix[i] <= 7905
                 * Assume x = ff_aanscales[i] * qscale * quant_matrix[i]
                 *             19952 <=              x  <= 249205026
                 * (1 << 36) / 19952 >= (1 << 36) / (x) >= (1 << 36) / 249205026
                 *           3444240 >= (1 << 36) / (x) >= 275 */

                qmat[qscale][i] = (int)((UINT64_C(1) << (QMAT_SHIFT + 14)) /
                                        (ff_aanscales[i] * (int64_t)qscale * quant_matrix[j]));
            }
        } else {
            for (i = 0; i < 64; i++) {
                const int j = dsp->idct_permutation[i];
                /* We can safely suppose that 16 <= quant_matrix[i] <= 255
                 * Assume x = qscale * quant_matrix[i]
                 * So             16 <=              x  <= 7905
                 * so (1 << 19) / 16 >= (1 << 19) / (x) >= (1 << 19) / 7905
                 * so          32768 >= (1 << 19) / (x) >= 67 */
                qmat[qscale][i] = (int)((UINT64_C(1) << QMAT_SHIFT) /
                                        (qscale * quant_matrix[j]));
                //qmat  [qscale][i] = (1 << QMAT_SHIFT_MMX) /
                //                    (qscale * quant_matrix[i]);
                qmat16[qscale][0][i] = (1 << QMAT_SHIFT_MMX) /
                                       (qscale * quant_matrix[j]);

                if (qmat16[qscale][0][i] == 0 ||
                    qmat16[qscale][0][i] == 128 * 256)
                    qmat16[qscale][0][i] = 128 * 256 - 1;
                qmat16[qscale][1][i] =
                    ROUNDED_DIV(bias << (16 - QUANT_BIAS_SHIFT),
                                qmat16[qscale][0][i]);
            }
        }

        for (i = intra; i < 64; i++) {
            int64_t max = 8191;
            if (dsp->fdct == ff_fdct_ifast) {
                max = (8191LL * ff_aanscales[i]) >> 14;
            }
            while (((max * qmat[qscale][i]) >> shift) > INT_MAX) {
                shift++;
            }
        }
    }
    if (shift) {
        av_log(NULL, AV_LOG_INFO,
               "Warning, QMAT_SHIFT is larger than %d, overflows possible\n",
               QMAT_SHIFT - shift);
    }
}

static inline void update_qscale(MpegEncContext *s)
{
    s->qscale = (s->lambda * 139 + FF_LAMBDA_SCALE * 64) >>
                (FF_LAMBDA_SHIFT + 7);
    s->qscale = av_clip(s->qscale, s->avctx->qmin, s->avctx->qmax);

    s->lambda2 = (s->lambda * s->lambda + FF_LAMBDA_SCALE / 2) >>
                 FF_LAMBDA_SHIFT;
}

void ff_write_quant_matrix(PutBitContext *pb, uint16_t *matrix)
{
    int i;

    if (matrix) {
        put_bits(pb, 1, 1);
        for (i = 0; i < 64; i++) {
            put_bits(pb, 8, matrix[ff_zigzag_direct[i]]);
        }
    } else
        put_bits(pb, 1, 0);
}

/**
 * init s->current_picture.qscale_table from s->lambda_table
 */
void ff_init_qscale_tab(MpegEncContext *s)
{
    int8_t * const qscale_table = s->current_picture.qscale_table;
    int i;

    for (i = 0; i < s->mb_num; i++) {
        unsigned int lam = s->lambda_table[s->mb_index2xy[i]];
        int qp = (lam * 139 + FF_LAMBDA_SCALE * 64) >> (FF_LAMBDA_SHIFT + 7);
        qscale_table[s->mb_index2xy[i]] = av_clip(qp, s->avctx->qmin,
                                                  s->avctx->qmax);
    }
}

static void update_duplicate_context_after_me(MpegEncContext *dst,
                                              MpegEncContext *src)
{
#define COPY(a) dst->a= src->a
    COPY(pict_type);
    COPY(current_picture);
    COPY(f_code);
    COPY(b_code);
    COPY(qscale);
    COPY(lambda);
    COPY(lambda2);
    COPY(picture_in_gop_number);
    COPY(gop_picture_number);
    COPY(frame_pred_frame_dct); // FIXME don't set in encode_header
    COPY(progressive_frame);    // FIXME don't set in encode_header
    COPY(partitioned_frame);    // FIXME don't set in encode_header
#undef COPY
}

/**
 * Set the given MpegEncContext to defaults for encoding.
 * the changed fields will not depend upon the prior state of the MpegEncContext.
 */
static void MPV_encode_defaults(MpegEncContext *s)
{
    int i;
    ff_MPV_common_defaults(s);

    for (i = -16; i < 16; i++) {
        default_fcode_tab[i + MAX_MV] = 1;
    }
    s->me.mv_penalty = default_mv_penalty;
    s->fcode_tab     = default_fcode_tab;
}

av_cold int ff_dct_encode_init(MpegEncContext *s) {
    if (ARCH_X86)
        ff_dct_encode_init_x86(s);

    ff_h263dsp_init(&s->h263dsp);
    if (!s->dct_quantize)
        s->dct_quantize = ff_dct_quantize_c;
    if (!s->denoise_dct)
        s->denoise_dct  = denoise_dct_c;
    s->fast_dct_quantize = s->dct_quantize;
    if (s->avctx->trellis)
        s->dct_quantize  = dct_quantize_trellis_c;

    return 0;
}

/* init video encoder */
av_cold int ff_MPV_encode_init(AVCodecContext *avctx)
{
    MpegEncContext *s = avctx->priv_data;
    int i;
    int chroma_h_shift, chroma_v_shift;

    MPV_encode_defaults(s);

    switch (avctx->codec_id) {
    case AV_CODEC_ID_MPEG2VIDEO:
        if (avctx->pix_fmt != AV_PIX_FMT_YUV420P &&
            avctx->pix_fmt != AV_PIX_FMT_YUV422P) {
            av_log(avctx, AV_LOG_ERROR,
                   "only YUV420 and YUV422 are supported\n");
            return -1;
        }
        break;
    case AV_CODEC_ID_LJPEG:
        if (avctx->pix_fmt != AV_PIX_FMT_YUVJ420P &&
            avctx->pix_fmt != AV_PIX_FMT_YUVJ422P &&
            avctx->pix_fmt != AV_PIX_FMT_YUVJ444P &&
            avctx->pix_fmt != AV_PIX_FMT_BGR0     &&
            avctx->pix_fmt != AV_PIX_FMT_BGRA     &&
            avctx->pix_fmt != AV_PIX_FMT_BGR24    &&
            ((avctx->pix_fmt != AV_PIX_FMT_YUV420P &&
              avctx->pix_fmt != AV_PIX_FMT_YUV422P &&
              avctx->pix_fmt != AV_PIX_FMT_YUV444P) ||
             avctx->strict_std_compliance > FF_COMPLIANCE_UNOFFICIAL)) {
            av_log(avctx, AV_LOG_ERROR, "colorspace not supported in LJPEG\n");
            return -1;
        }
        break;
    case AV_CODEC_ID_MJPEG:
    case AV_CODEC_ID_AMV:
        if (avctx->pix_fmt != AV_PIX_FMT_YUVJ420P &&
            avctx->pix_fmt != AV_PIX_FMT_YUVJ422P &&
            avctx->pix_fmt != AV_PIX_FMT_YUVJ444P &&
            ((avctx->pix_fmt != AV_PIX_FMT_YUV420P &&
              avctx->pix_fmt != AV_PIX_FMT_YUV422P &&
              avctx->pix_fmt != AV_PIX_FMT_YUV444P) ||
             avctx->strict_std_compliance > FF_COMPLIANCE_UNOFFICIAL)) {
            av_log(avctx, AV_LOG_ERROR, "colorspace not supported in jpeg\n");
            return -1;
        }
        break;
    default:
        if (avctx->pix_fmt != AV_PIX_FMT_YUV420P) {
            av_log(avctx, AV_LOG_ERROR, "only YUV420 is supported\n");
            return -1;
        }
    }

    switch (avctx->pix_fmt) {
    case AV_PIX_FMT_YUVJ444P:
    case AV_PIX_FMT_YUV444P:
        s->chroma_format = CHROMA_444;
        break;
    case AV_PIX_FMT_YUVJ422P:
    case AV_PIX_FMT_YUV422P:
        s->chroma_format = CHROMA_422;
        break;
    case AV_PIX_FMT_YUVJ420P:
    case AV_PIX_FMT_YUV420P:
    default:
        s->chroma_format = CHROMA_420;
        break;
    }

    s->bit_rate = avctx->bit_rate;
    s->width    = avctx->width;
    s->height   = avctx->height;
    if (avctx->gop_size > 600 &&
        avctx->strict_std_compliance > FF_COMPLIANCE_EXPERIMENTAL) {
        av_log(avctx, AV_LOG_WARNING,
               "keyframe interval too large!, reducing it from %d to %d\n",
               avctx->gop_size, 600);
        avctx->gop_size = 600;
    }
    s->gop_size     = avctx->gop_size;
    s->avctx        = avctx;
    s->flags        = avctx->flags;
    s->flags2       = avctx->flags2;
    if (avctx->max_b_frames > MAX_B_FRAMES) {
        av_log(avctx, AV_LOG_ERROR, "Too many B-frames requested, maximum "
               "is %d.\n", MAX_B_FRAMES);
        avctx->max_b_frames = MAX_B_FRAMES;
    }
    s->max_b_frames = avctx->max_b_frames;
    s->codec_id     = avctx->codec->id;
    s->strict_std_compliance = avctx->strict_std_compliance;
    s->quarter_sample     = (avctx->flags & CODEC_FLAG_QPEL) != 0;
    s->mpeg_quant         = avctx->mpeg_quant;
    s->rtp_mode           = !!avctx->rtp_payload_size;
    s->intra_dc_precision = avctx->intra_dc_precision;
    s->user_specified_pts = AV_NOPTS_VALUE;

    if (s->gop_size <= 1) {
        s->intra_only = 1;
        s->gop_size   = 12;
    } else {
        s->intra_only = 0;
    }

    s->me_method = avctx->me_method;

    /* Fixed QSCALE */
    s->fixed_qscale = !!(avctx->flags & CODEC_FLAG_QSCALE);

    s->adaptive_quant = (s->avctx->lumi_masking ||
                         s->avctx->dark_masking ||
                         s->avctx->temporal_cplx_masking ||
                         s->avctx->spatial_cplx_masking  ||
                         s->avctx->p_masking      ||
                         s->avctx->border_masking ||
                         (s->mpv_flags & FF_MPV_FLAG_QP_RD)) &&
                        !s->fixed_qscale;

    s->loop_filter      = !!(s->flags & CODEC_FLAG_LOOP_FILTER);

    if (avctx->rc_max_rate && !avctx->rc_buffer_size) {
        switch(avctx->codec_id) {
        case AV_CODEC_ID_MPEG1VIDEO:
        case AV_CODEC_ID_MPEG2VIDEO:
            avctx->rc_buffer_size = FFMAX(avctx->rc_max_rate, 15000000) * 112L / 15000000 * 16384;
            break;
        case AV_CODEC_ID_MPEG4:
        case AV_CODEC_ID_MSMPEG4V1:
        case AV_CODEC_ID_MSMPEG4V2:
        case AV_CODEC_ID_MSMPEG4V3:
            if       (avctx->rc_max_rate >= 15000000) {
                avctx->rc_buffer_size = 320 + (avctx->rc_max_rate - 15000000L) * (760-320) / (38400000 - 15000000);
            } else if(avctx->rc_max_rate >=  2000000) {
                avctx->rc_buffer_size =  80 + (avctx->rc_max_rate -  2000000L) * (320- 80) / (15000000 -  2000000);
            } else if(avctx->rc_max_rate >=   384000) {
                avctx->rc_buffer_size =  40 + (avctx->rc_max_rate -   384000L) * ( 80- 40) / ( 2000000 -   384000);
            } else
                avctx->rc_buffer_size = 40;
            avctx->rc_buffer_size *= 16384;
            break;
        }
        if (avctx->rc_buffer_size) {
            av_log(avctx, AV_LOG_INFO, "Automatically choosing VBV buffer size of %d kbyte\n", avctx->rc_buffer_size/8192);
        }
    }

    if ((!avctx->rc_max_rate) != (!avctx->rc_buffer_size)) {
        av_log(avctx, AV_LOG_ERROR, "Either both buffer size and max rate or neither must be specified\n");
        if (avctx->rc_max_rate && !avctx->rc_buffer_size)
            return -1;
    }

    if (avctx->rc_min_rate && avctx->rc_max_rate != avctx->rc_min_rate) {
        av_log(avctx, AV_LOG_INFO,
               "Warning min_rate > 0 but min_rate != max_rate isn't recommended!\n");
    }

    if (avctx->rc_min_rate && avctx->rc_min_rate > avctx->bit_rate) {
        av_log(avctx, AV_LOG_ERROR, "bitrate below min bitrate\n");
        return -1;
    }

    if (avctx->rc_max_rate && avctx->rc_max_rate < avctx->bit_rate) {
        av_log(avctx, AV_LOG_ERROR, "bitrate above max bitrate\n");
        return -1;
    }

    if (avctx->rc_max_rate &&
        avctx->rc_max_rate == avctx->bit_rate &&
        avctx->rc_max_rate != avctx->rc_min_rate) {
        av_log(avctx, AV_LOG_INFO,
               "impossible bitrate constraints, this will fail\n");
    }

    if (avctx->rc_buffer_size &&
        avctx->bit_rate * (int64_t)avctx->time_base.num >
            avctx->rc_buffer_size * (int64_t)avctx->time_base.den) {
        av_log(avctx, AV_LOG_ERROR, "VBV buffer too small for bitrate\n");
        return -1;
    }

    if (!s->fixed_qscale &&
        avctx->bit_rate * av_q2d(avctx->time_base) >
            avctx->bit_rate_tolerance) {
        av_log(avctx, AV_LOG_ERROR,
               "bitrate tolerance too small for bitrate\n");
        return -1;
    }

    if (s->avctx->rc_max_rate &&
        s->avctx->rc_min_rate == s->avctx->rc_max_rate &&
        (s->codec_id == AV_CODEC_ID_MPEG1VIDEO ||
         s->codec_id == AV_CODEC_ID_MPEG2VIDEO) &&
        90000LL * (avctx->rc_buffer_size - 1) >
            s->avctx->rc_max_rate * 0xFFFFLL) {
        av_log(avctx, AV_LOG_INFO,
               "Warning vbv_delay will be set to 0xFFFF (=VBR) as the "
               "specified vbv buffer is too large for the given bitrate!\n");
    }

    if ((s->flags & CODEC_FLAG_4MV)  && s->codec_id != AV_CODEC_ID_MPEG4 &&
        s->codec_id != AV_CODEC_ID_H263 && s->codec_id != AV_CODEC_ID_H263P &&
        s->codec_id != AV_CODEC_ID_FLV1) {
        av_log(avctx, AV_LOG_ERROR, "4MV not supported by codec\n");
        return -1;
    }

    if (s->obmc && s->avctx->mb_decision != FF_MB_DECISION_SIMPLE) {
        av_log(avctx, AV_LOG_ERROR,
               "OBMC is only supported with simple mb decision\n");
        return -1;
    }

    if (s->quarter_sample && s->codec_id != AV_CODEC_ID_MPEG4) {
        av_log(avctx, AV_LOG_ERROR, "qpel not supported by codec\n");
        return -1;
    }

    if (s->max_b_frames                    &&
        s->codec_id != AV_CODEC_ID_MPEG4      &&
        s->codec_id != AV_CODEC_ID_MPEG1VIDEO &&
        s->codec_id != AV_CODEC_ID_MPEG2VIDEO) {
        av_log(avctx, AV_LOG_ERROR, "b frames not supported by codec\n");
        return -1;
    }
    if (s->max_b_frames < 0) {
        av_log(avctx, AV_LOG_ERROR,
               "max b frames must be 0 or positive for mpegvideo based encoders\n");
        return -1;
    }

    if ((s->codec_id == AV_CODEC_ID_MPEG4 ||
         s->codec_id == AV_CODEC_ID_H263  ||
         s->codec_id == AV_CODEC_ID_H263P) &&
        (avctx->sample_aspect_ratio.num > 255 ||
         avctx->sample_aspect_ratio.den > 255)) {
        av_log(avctx, AV_LOG_WARNING,
               "Invalid pixel aspect ratio %i/%i, limit is 255/255 reducing\n",
               avctx->sample_aspect_ratio.num, avctx->sample_aspect_ratio.den);
        av_reduce(&avctx->sample_aspect_ratio.num, &avctx->sample_aspect_ratio.den,
                   avctx->sample_aspect_ratio.num,  avctx->sample_aspect_ratio.den, 255);
    }

    if ((s->codec_id == AV_CODEC_ID_H263  ||
         s->codec_id == AV_CODEC_ID_H263P) &&
        (avctx->width  > 2048 ||
         avctx->height > 1152 )) {
        av_log(avctx, AV_LOG_ERROR, "H.263 does not support resolutions above 2048x1152\n");
        return -1;
    }
    if ((s->codec_id == AV_CODEC_ID_H263  ||
         s->codec_id == AV_CODEC_ID_H263P) &&
        ((avctx->width &3) ||
         (avctx->height&3) )) {
        av_log(avctx, AV_LOG_ERROR, "w/h must be a multiple of 4\n");
        return -1;
    }

    if (s->codec_id == AV_CODEC_ID_MPEG1VIDEO &&
        (avctx->width  > 4095 ||
         avctx->height > 4095 )) {
        av_log(avctx, AV_LOG_ERROR, "MPEG-1 does not support resolutions above 4095x4095\n");
        return -1;
    }

    if (s->codec_id == AV_CODEC_ID_MPEG2VIDEO &&
        (avctx->width  > 16383 ||
         avctx->height > 16383 )) {
        av_log(avctx, AV_LOG_ERROR, "MPEG-2 does not support resolutions above 16383x16383\n");
        return -1;
    }

    if (s->codec_id == AV_CODEC_ID_RV10 &&
        (avctx->width &15 ||
         avctx->height&15 )) {
        av_log(avctx, AV_LOG_ERROR, "width and height must be a multiple of 16\n");
        return AVERROR(EINVAL);
    }

    if (s->codec_id == AV_CODEC_ID_RV20 &&
        (avctx->width &3 ||
         avctx->height&3 )) {
        av_log(avctx, AV_LOG_ERROR, "width and height must be a multiple of 4\n");
        return AVERROR(EINVAL);
    }

    if ((s->codec_id == AV_CODEC_ID_WMV1 ||
         s->codec_id == AV_CODEC_ID_WMV2) &&
         avctx->width & 1) {
         av_log(avctx, AV_LOG_ERROR, "width must be multiple of 2\n");
         return -1;
    }

    if ((s->flags & (CODEC_FLAG_INTERLACED_DCT | CODEC_FLAG_INTERLACED_ME)) &&
        s->codec_id != AV_CODEC_ID_MPEG4 && s->codec_id != AV_CODEC_ID_MPEG2VIDEO) {
        av_log(avctx, AV_LOG_ERROR, "interlacing not supported by codec\n");
        return -1;
    }

    // FIXME mpeg2 uses that too
    if (s->mpeg_quant && (   s->codec_id != AV_CODEC_ID_MPEG4
                          && s->codec_id != AV_CODEC_ID_MPEG2VIDEO)) {
        av_log(avctx, AV_LOG_ERROR,
               "mpeg2 style quantization not supported by codec\n");
        return -1;
    }

    if ((s->mpv_flags & FF_MPV_FLAG_CBP_RD) && !avctx->trellis) {
        av_log(avctx, AV_LOG_ERROR, "CBP RD needs trellis quant\n");
        return -1;
    }

    if ((s->mpv_flags & FF_MPV_FLAG_QP_RD) &&
        s->avctx->mb_decision != FF_MB_DECISION_RD) {
        av_log(avctx, AV_LOG_ERROR, "QP RD needs mbd=2\n");
        return -1;
    }

    if (s->avctx->scenechange_threshold < 1000000000 &&
        (s->flags & CODEC_FLAG_CLOSED_GOP)) {
        av_log(avctx, AV_LOG_ERROR,
               "closed gop with scene change detection are not supported yet, "
               "set threshold to 1000000000\n");
        return -1;
    }

    if (s->flags & CODEC_FLAG_LOW_DELAY) {
        if (s->codec_id != AV_CODEC_ID_MPEG2VIDEO) {
            av_log(avctx, AV_LOG_ERROR,
                  "low delay forcing is only available for mpeg2\n");
            return -1;
        }
        if (s->max_b_frames != 0) {
            av_log(avctx, AV_LOG_ERROR,
                   "b frames cannot be used with low delay\n");
            return -1;
        }
    }

    if (s->q_scale_type == 1) {
        if (avctx->qmax > 12) {
            av_log(avctx, AV_LOG_ERROR,
                   "non linear quant only supports qmax <= 12 currently\n");
            return -1;
        }
    }

    if (s->avctx->thread_count > 1         &&
        s->codec_id != AV_CODEC_ID_MPEG4      &&
        s->codec_id != AV_CODEC_ID_MPEG1VIDEO &&
        s->codec_id != AV_CODEC_ID_MPEG2VIDEO &&
        s->codec_id != AV_CODEC_ID_MJPEG      &&
        (s->codec_id != AV_CODEC_ID_H263P)) {
        av_log(avctx, AV_LOG_ERROR,
               "multi threaded encoding not supported by codec\n");
        return -1;
    }

    if (s->avctx->thread_count < 1) {
        av_log(avctx, AV_LOG_ERROR,
               "automatic thread number detection not supported by codec, "
               "patch welcome\n");
        return -1;
    }

    if (s->avctx->slices > 1 || s->avctx->thread_count > 1)
        s->rtp_mode = 1;

    if (s->avctx->thread_count > 1 && s->codec_id == AV_CODEC_ID_H263P)
        s->h263_slice_structured = 1;

    if (!avctx->time_base.den || !avctx->time_base.num) {
        av_log(avctx, AV_LOG_ERROR, "framerate not set\n");
        return -1;
    }

    i = (INT_MAX / 2 + 128) >> 8;
    if (avctx->mb_threshold >= i) {
        av_log(avctx, AV_LOG_ERROR, "mb_threshold too large, max is %d\n",
               i - 1);
        return -1;
    }

    if (avctx->b_frame_strategy && (avctx->flags & CODEC_FLAG_PASS2)) {
        av_log(avctx, AV_LOG_INFO,
               "notice: b_frame_strategy only affects the first pass\n");
        avctx->b_frame_strategy = 0;
    }

    i = av_gcd(avctx->time_base.den, avctx->time_base.num);
    if (i > 1) {
        av_log(avctx, AV_LOG_INFO, "removing common factors from framerate\n");
        avctx->time_base.den /= i;
        avctx->time_base.num /= i;
        //return -1;
    }

    if (s->mpeg_quant || s->codec_id == AV_CODEC_ID_MPEG1VIDEO || s->codec_id == AV_CODEC_ID_MPEG2VIDEO || s->codec_id == AV_CODEC_ID_MJPEG || s->codec_id==AV_CODEC_ID_AMV) {
        // (a + x * 3 / 8) / x
        s->intra_quant_bias = 3 << (QUANT_BIAS_SHIFT - 3);
        s->inter_quant_bias = 0;
    } else {
        s->intra_quant_bias = 0;
        // (a - x / 4) / x
        s->inter_quant_bias = -(1 << (QUANT_BIAS_SHIFT - 2));
    }

    if (avctx->qmin > avctx->qmax || avctx->qmin <= 0) {
        av_log(avctx, AV_LOG_ERROR, "qmin and or qmax are invalid, they must be 0 < min <= max\n");
        return AVERROR(EINVAL);
    }

    if (avctx->intra_quant_bias != FF_DEFAULT_QUANT_BIAS)
        s->intra_quant_bias = avctx->intra_quant_bias;
    if (avctx->inter_quant_bias != FF_DEFAULT_QUANT_BIAS)
        s->inter_quant_bias = avctx->inter_quant_bias;

    av_log(avctx, AV_LOG_DEBUG, "intra_quant_bias = %d inter_quant_bias = %d\n",s->intra_quant_bias,s->inter_quant_bias);

    avcodec_get_chroma_sub_sample(avctx->pix_fmt, &chroma_h_shift, &chroma_v_shift);

    if (avctx->codec_id == AV_CODEC_ID_MPEG4 &&
        s->avctx->time_base.den > (1 << 16) - 1) {
        av_log(avctx, AV_LOG_ERROR,
               "timebase %d/%d not supported by MPEG 4 standard, "
               "the maximum admitted value for the timebase denominator "
               "is %d\n", s->avctx->time_base.num, s->avctx->time_base.den,
               (1 << 16) - 1);
        return -1;
    }
    s->time_increment_bits = av_log2(s->avctx->time_base.den - 1) + 1;

    switch (avctx->codec->id) {
    case AV_CODEC_ID_MPEG1VIDEO:
        s->out_format = FMT_MPEG1;
        s->low_delay  = !!(s->flags & CODEC_FLAG_LOW_DELAY);
        avctx->delay  = s->low_delay ? 0 : (s->max_b_frames + 1);
        break;
    case AV_CODEC_ID_MPEG2VIDEO:
        s->out_format = FMT_MPEG1;
        s->low_delay  = !!(s->flags & CODEC_FLAG_LOW_DELAY);
        avctx->delay  = s->low_delay ? 0 : (s->max_b_frames + 1);
        s->rtp_mode   = 1;
        break;
    case AV_CODEC_ID_LJPEG:
    case AV_CODEC_ID_MJPEG:
    case AV_CODEC_ID_AMV:
        s->out_format = FMT_MJPEG;
        s->intra_only = 1; /* force intra only for jpeg */
        if (avctx->codec->id == AV_CODEC_ID_LJPEG &&
            (avctx->pix_fmt == AV_PIX_FMT_BGR0
             || s->avctx->pix_fmt == AV_PIX_FMT_BGRA
             || s->avctx->pix_fmt == AV_PIX_FMT_BGR24)) {
            s->mjpeg_vsample[0] = s->mjpeg_hsample[0] =
            s->mjpeg_vsample[1] = s->mjpeg_hsample[1] =
            s->mjpeg_vsample[2] = s->mjpeg_hsample[2] = 1;
        } else if (avctx->pix_fmt == AV_PIX_FMT_YUV444P || avctx->pix_fmt == AV_PIX_FMT_YUVJ444P) {
            s->mjpeg_vsample[0] = s->mjpeg_vsample[1] = s->mjpeg_vsample[2] = 2;
            s->mjpeg_hsample[0] = s->mjpeg_hsample[1] = s->mjpeg_hsample[2] = 1;
        } else {
            s->mjpeg_vsample[0] = 2;
            s->mjpeg_vsample[1] = 2 >> chroma_v_shift;
            s->mjpeg_vsample[2] = 2 >> chroma_v_shift;
            s->mjpeg_hsample[0] = 2;
            s->mjpeg_hsample[1] = 2 >> chroma_h_shift;
            s->mjpeg_hsample[2] = 2 >> chroma_h_shift;
        }
        if (!(CONFIG_MJPEG_ENCODER || CONFIG_LJPEG_ENCODER) ||
            ff_mjpeg_encode_init(s) < 0)
            return -1;
        avctx->delay = 0;
        s->low_delay = 1;
        break;
    case AV_CODEC_ID_H261:
        if (!CONFIG_H261_ENCODER)
            return -1;
        if (ff_h261_get_picture_format(s->width, s->height) < 0) {
            av_log(avctx, AV_LOG_ERROR,
                   "The specified picture size of %dx%d is not valid for the "
                   "H.261 codec.\nValid sizes are 176x144, 352x288\n",
                    s->width, s->height);
            return -1;
        }
        s->out_format = FMT_H261;
        avctx->delay  = 0;
        s->low_delay  = 1;
        break;
    case AV_CODEC_ID_H263:
        if (!CONFIG_H263_ENCODER)
            return -1;
        if (ff_match_2uint16(ff_h263_format, FF_ARRAY_ELEMS(ff_h263_format),
                             s->width, s->height) == 8) {
            av_log(avctx, AV_LOG_ERROR,
                   "The specified picture size of %dx%d is not valid for "
                   "the H.263 codec.\nValid sizes are 128x96, 176x144, "
                   "352x288, 704x576, and 1408x1152. "
                   "Try H.263+.\n", s->width, s->height);
            return -1;
        }
        s->out_format = FMT_H263;
        avctx->delay  = 0;
        s->low_delay  = 1;
        break;
    case AV_CODEC_ID_H263P:
        s->out_format = FMT_H263;
        s->h263_plus  = 1;
        /* Fx */
        s->h263_aic        = (avctx->flags & CODEC_FLAG_AC_PRED) ? 1 : 0;
        s->modified_quant  = s->h263_aic;
        s->loop_filter     = (avctx->flags & CODEC_FLAG_LOOP_FILTER) ? 1 : 0;
        s->unrestricted_mv = s->obmc || s->loop_filter || s->umvplus;

        /* /Fx */
        /* These are just to be sure */
        avctx->delay = 0;
        s->low_delay = 1;
        break;
    case AV_CODEC_ID_FLV1:
        s->out_format      = FMT_H263;
        s->h263_flv        = 2; /* format = 1; 11-bit codes */
        s->unrestricted_mv = 1;
        s->rtp_mode  = 0; /* don't allow GOB */
        avctx->delay = 0;
        s->low_delay = 1;
        break;
    case AV_CODEC_ID_RV10:
        s->out_format = FMT_H263;
        avctx->delay  = 0;
        s->low_delay  = 1;
        break;
    case AV_CODEC_ID_RV20:
        s->out_format      = FMT_H263;
        avctx->delay       = 0;
        s->low_delay       = 1;
        s->modified_quant  = 1;
        s->h263_aic        = 1;
        s->h263_plus       = 1;
        s->loop_filter     = 1;
        s->unrestricted_mv = 0;
        break;
    case AV_CODEC_ID_MPEG4:
        s->out_format      = FMT_H263;
        s->h263_pred       = 1;
        s->unrestricted_mv = 1;
        s->low_delay       = s->max_b_frames ? 0 : 1;
        avctx->delay       = s->low_delay ? 0 : (s->max_b_frames + 1);
        break;
    case AV_CODEC_ID_MSMPEG4V2:
        s->out_format      = FMT_H263;
        s->h263_pred       = 1;
        s->unrestricted_mv = 1;
        s->msmpeg4_version = 2;
        avctx->delay       = 0;
        s->low_delay       = 1;
        break;
    case AV_CODEC_ID_MSMPEG4V3:
        s->out_format        = FMT_H263;
        s->h263_pred         = 1;
        s->unrestricted_mv   = 1;
        s->msmpeg4_version   = 3;
        s->flipflop_rounding = 1;
        avctx->delay         = 0;
        s->low_delay         = 1;
        break;
    case AV_CODEC_ID_WMV1:
        s->out_format        = FMT_H263;
        s->h263_pred         = 1;
        s->unrestricted_mv   = 1;
        s->msmpeg4_version   = 4;
        s->flipflop_rounding = 1;
        avctx->delay         = 0;
        s->low_delay         = 1;
        break;
    case AV_CODEC_ID_WMV2:
        s->out_format        = FMT_H263;
        s->h263_pred         = 1;
        s->unrestricted_mv   = 1;
        s->msmpeg4_version   = 5;
        s->flipflop_rounding = 1;
        avctx->delay         = 0;
        s->low_delay         = 1;
        break;
    default:
        return -1;
    }

    avctx->has_b_frames = !s->low_delay;

    s->encoding = 1;

    s->progressive_frame    =
    s->progressive_sequence = !(avctx->flags & (CODEC_FLAG_INTERLACED_DCT |
                                                CODEC_FLAG_INTERLACED_ME) ||
                                s->alternate_scan);

    /* init */
    if (ff_MPV_common_init(s) < 0)
        return -1;

    ff_dct_encode_init(s);

    if ((CONFIG_H263P_ENCODER || CONFIG_RV20_ENCODER) && s->modified_quant)
        s->chroma_qscale_table = ff_h263_chroma_qscale_table;

    s->quant_precision = 5;

    ff_set_cmp(&s->dsp, s->dsp.ildct_cmp, s->avctx->ildct_cmp);
    ff_set_cmp(&s->dsp, s->dsp.frame_skip_cmp, s->avctx->frame_skip_cmp);

    if (CONFIG_H261_ENCODER && s->out_format == FMT_H261)
        ff_h261_encode_init(s);
    if (CONFIG_H263_ENCODER && s->out_format == FMT_H263)
        ff_h263_encode_init(s);
    if (CONFIG_MSMPEG4_ENCODER && s->msmpeg4_version)
        ff_msmpeg4_encode_init(s);
    if ((CONFIG_MPEG1VIDEO_ENCODER || CONFIG_MPEG2VIDEO_ENCODER)
        && s->out_format == FMT_MPEG1)
        ff_mpeg1_encode_init(s);

    /* init q matrix */
    for (i = 0; i < 64; i++) {
        int j = s->dsp.idct_permutation[i];
        if (CONFIG_MPEG4_ENCODER && s->codec_id == AV_CODEC_ID_MPEG4 &&
            s->mpeg_quant) {
            s->intra_matrix[j] = ff_mpeg4_default_intra_matrix[i];
            s->inter_matrix[j] = ff_mpeg4_default_non_intra_matrix[i];
        } else if (s->out_format == FMT_H263 || s->out_format == FMT_H261) {
            s->intra_matrix[j] =
            s->inter_matrix[j] = ff_mpeg1_default_non_intra_matrix[i];
        } else {
            /* mpeg1/2 */
            s->intra_matrix[j] = ff_mpeg1_default_intra_matrix[i];
            s->inter_matrix[j] = ff_mpeg1_default_non_intra_matrix[i];
        }
        if (s->avctx->intra_matrix)
            s->intra_matrix[j] = s->avctx->intra_matrix[i];
        if (s->avctx->inter_matrix)
            s->inter_matrix[j] = s->avctx->inter_matrix[i];
    }

    /* precompute matrix */
    /* for mjpeg, we do include qscale in the matrix */
    if (s->out_format != FMT_MJPEG) {
        ff_convert_matrix(&s->dsp, s->q_intra_matrix, s->q_intra_matrix16,
                          s->intra_matrix, s->intra_quant_bias, avctx->qmin,
                          31, 1);
        ff_convert_matrix(&s->dsp, s->q_inter_matrix, s->q_inter_matrix16,
                          s->inter_matrix, s->inter_quant_bias, avctx->qmin,
                          31, 0);
    }

    if (ff_rate_control_init(s) < 0)
        return -1;

#if FF_API_ERROR_RATE
    FF_DISABLE_DEPRECATION_WARNINGS
    if (avctx->error_rate)
        s->error_rate = avctx->error_rate;
    FF_ENABLE_DEPRECATION_WARNINGS;
#endif

    return 0;
}

av_cold int ff_MPV_encode_end(AVCodecContext *avctx)
{
    MpegEncContext *s = avctx->priv_data;

    ff_rate_control_uninit(s);

    ff_MPV_common_end(s);
    if ((CONFIG_MJPEG_ENCODER || CONFIG_LJPEG_ENCODER) &&
        s->out_format == FMT_MJPEG)
        ff_mjpeg_encode_close(s);

    av_freep(&avctx->extradata);

    return 0;
}

static int get_sae(uint8_t *src, int ref, int stride)
{
    int x,y;
    int acc = 0;

    for (y = 0; y < 16; y++) {
        for (x = 0; x < 16; x++) {
            acc += FFABS(src[x + y * stride] - ref);
        }
    }

    return acc;
}

static int get_intra_count(MpegEncContext *s, uint8_t *src,
                           uint8_t *ref, int stride)
{
    int x, y, w, h;
    int acc = 0;

    w = s->width  & ~15;
    h = s->height & ~15;

    for (y = 0; y < h; y += 16) {
        for (x = 0; x < w; x += 16) {
            int offset = x + y * stride;
            int sad  = s->dsp.sad[0](NULL, src + offset, ref + offset, stride,
                                     16);
            int mean = (s->dsp.pix_sum(src + offset, stride) + 128) >> 8;
            int sae  = get_sae(src + offset, mean, stride);

            acc += sae + 500 < sad;
        }
    }
    return acc;
}


static int load_input_picture(MpegEncContext *s, const AVFrame *pic_arg)
{
    Picture *pic = NULL;
    int64_t pts;
    int i, display_picture_number = 0, ret;
    const int encoding_delay = s->max_b_frames ? s->max_b_frames :
                                                 (s->low_delay ? 0 : 1);
    int direct = 1;

    if (pic_arg) {
        pts = pic_arg->pts;
        display_picture_number = s->input_picture_number++;

        if (pts != AV_NOPTS_VALUE) {
            if (s->user_specified_pts != AV_NOPTS_VALUE) {
                int64_t last = s->user_specified_pts;

                if (pts <= last) {
                    av_log(s->avctx, AV_LOG_ERROR,
                           "Invalid pts (%"PRId64") <= last (%"PRId64")\n",
                           pts, last);
                    return AVERROR(EINVAL);
                }

                if (!s->low_delay && display_picture_number == 1)
                    s->dts_delta = pts - last;
            }
            s->user_specified_pts = pts;
        } else {
            if (s->user_specified_pts != AV_NOPTS_VALUE) {
                s->user_specified_pts =
                pts = s->user_specified_pts + 1;
                av_log(s->avctx, AV_LOG_INFO,
                       "Warning: AVFrame.pts=? trying to guess (%"PRId64")\n",
                       pts);
            } else {
                pts = display_picture_number;
            }
        }
    }

    if (pic_arg) {
        if (!pic_arg->buf[0])
            direct = 0;
        if (pic_arg->linesize[0] != s->linesize)
            direct = 0;
        if (pic_arg->linesize[1] != s->uvlinesize)
            direct = 0;
        if (pic_arg->linesize[2] != s->uvlinesize)
            direct = 0;

        av_dlog(s->avctx, "%d %d %td %td\n", pic_arg->linesize[0],
                pic_arg->linesize[1], s->linesize, s->uvlinesize);

        if (direct) {
            i = ff_find_unused_picture(s, 1);
            if (i < 0)
                return i;

            pic = &s->picture[i];
            pic->reference = 3;

            if ((ret = av_frame_ref(&pic->f, pic_arg)) < 0)
                return ret;
            if (ff_alloc_picture(s, pic, 1) < 0) {
                return -1;
            }
        } else {
            i = ff_find_unused_picture(s, 0);
            if (i < 0)
                return i;

            pic = &s->picture[i];
            pic->reference = 3;

            if (ff_alloc_picture(s, pic, 0) < 0) {
                return -1;
            }

            if (pic->f.data[0] + INPLACE_OFFSET == pic_arg->data[0] &&
                pic->f.data[1] + INPLACE_OFFSET == pic_arg->data[1] &&
                pic->f.data[2] + INPLACE_OFFSET == pic_arg->data[2]) {
                // empty
            } else {
                int h_chroma_shift, v_chroma_shift;
                av_pix_fmt_get_chroma_sub_sample(s->avctx->pix_fmt,
                                                 &h_chroma_shift,
                                                 &v_chroma_shift);

                for (i = 0; i < 3; i++) {
                    int src_stride = pic_arg->linesize[i];
                    int dst_stride = i ? s->uvlinesize : s->linesize;
                    int h_shift = i ? h_chroma_shift : 0;
                    int v_shift = i ? v_chroma_shift : 0;
                    int w = s->width  >> h_shift;
                    int h = s->height >> v_shift;
                    uint8_t *src = pic_arg->data[i];
                    uint8_t *dst = pic->f.data[i];

                    if (s->codec_id == AV_CODEC_ID_AMV && !(s->avctx->flags & CODEC_FLAG_EMU_EDGE)) {
                        h = ((s->height + 15)/16*16) >> v_shift;
                    }

                    if (!s->avctx->rc_buffer_size)
                        dst += INPLACE_OFFSET;

                    if (src_stride == dst_stride)
                        memcpy(dst, src, src_stride * h);
                    else {
                        int h2 = h;
                        uint8_t *dst2 = dst;
                        while (h2--) {
                            memcpy(dst2, src, w);
                            dst2 += dst_stride;
                            src += src_stride;
                        }
                    }
                    if ((s->width & 15) || (s->height & 15)) {
                        s->dsp.draw_edges(dst, dst_stride,
                                          w, h,
                                          16>>h_shift,
                                          16>>v_shift,
                                          EDGE_BOTTOM);
                    }
                }
            }
        }
        ret = av_frame_copy_props(&pic->f, pic_arg);
        if (ret < 0)
            return ret;

        pic->f.display_picture_number = display_picture_number;
        pic->f.pts = pts; // we set this here to avoid modifiying pic_arg
    }

    /* shift buffer entries */
    for (i = 1; i < MAX_PICTURE_COUNT /*s->encoding_delay + 1*/; i++)
        s->input_picture[i - 1] = s->input_picture[i];

    s->input_picture[encoding_delay] = (Picture*) pic;

    return 0;
}

static int skip_check(MpegEncContext *s, Picture *p, Picture *ref)
{
    int x, y, plane;
    int score = 0;
    int64_t score64 = 0;

    for (plane = 0; plane < 3; plane++) {
        const int stride = p->f.linesize[plane];
        const int bw = plane ? 1 : 2;
        for (y = 0; y < s->mb_height * bw; y++) {
            for (x = 0; x < s->mb_width * bw; x++) {
                int off = p->shared ? 0 : 16;
                uint8_t *dptr = p->f.data[plane] + 8 * (x + y * stride) + off;
                uint8_t *rptr = ref->f.data[plane] + 8 * (x + y * stride);
                int v   = s->dsp.frame_skip_cmp[1](s, dptr, rptr, stride, 8);

                switch (s->avctx->frame_skip_exp) {
                case 0: score    =  FFMAX(score, v);          break;
                case 1: score   += FFABS(v);                  break;
                case 2: score   += v * v;                     break;
                case 3: score64 += FFABS(v * v * (int64_t)v); break;
                case 4: score64 += v * v * (int64_t)(v * v);  break;
                }
            }
        }
    }

    if (score)
        score64 = score;

    if (score64 < s->avctx->frame_skip_threshold)
        return 1;
    if (score64 < ((s->avctx->frame_skip_factor * (int64_t)s->lambda) >> 8))
        return 1;
    return 0;
}

static int encode_frame(AVCodecContext *c, AVFrame *frame)
{
    AVPacket pkt = { 0 };
    int ret, got_output;

    av_init_packet(&pkt);
    ret = avcodec_encode_video2(c, &pkt, frame, &got_output);
    if (ret < 0)
        return ret;

    ret = pkt.size;
    av_free_packet(&pkt);
    return ret;
}

static int estimate_best_b_count(MpegEncContext *s)
{
    AVCodec *codec    = avcodec_find_encoder(s->avctx->codec_id);
    AVCodecContext *c = avcodec_alloc_context3(NULL);
    AVFrame input[MAX_B_FRAMES + 2];
    const int scale = s->avctx->brd_scale;
    int i, j, out_size, p_lambda, b_lambda, lambda2;
    int64_t best_rd  = INT64_MAX;
    int best_b_count = -1;

    av_assert0(scale >= 0 && scale <= 3);

    //emms_c();
    //s->next_picture_ptr->quality;
    p_lambda = s->last_lambda_for[AV_PICTURE_TYPE_P];
    //p_lambda * FFABS(s->avctx->b_quant_factor) + s->avctx->b_quant_offset;
    b_lambda = s->last_lambda_for[AV_PICTURE_TYPE_B];
    if (!b_lambda) // FIXME we should do this somewhere else
        b_lambda = p_lambda;
    lambda2  = (b_lambda * b_lambda + (1 << FF_LAMBDA_SHIFT) / 2) >>
               FF_LAMBDA_SHIFT;

    c->width        = s->width  >> scale;
    c->height       = s->height >> scale;
    c->flags        = CODEC_FLAG_QSCALE | CODEC_FLAG_PSNR |
                      CODEC_FLAG_INPUT_PRESERVED /*| CODEC_FLAG_EMU_EDGE*/;
    c->flags       |= s->avctx->flags & CODEC_FLAG_QPEL;
    c->mb_decision  = s->avctx->mb_decision;
    c->me_cmp       = s->avctx->me_cmp;
    c->mb_cmp       = s->avctx->mb_cmp;
    c->me_sub_cmp   = s->avctx->me_sub_cmp;
    c->pix_fmt      = AV_PIX_FMT_YUV420P;
    c->time_base    = s->avctx->time_base;
    c->max_b_frames = s->max_b_frames;

    if (avcodec_open2(c, codec, NULL) < 0)
        return -1;

    for (i = 0; i < s->max_b_frames + 2; i++) {
        int ysize = c->width * c->height;
        int csize = (c->width / 2) * (c->height / 2);
        Picture pre_input, *pre_input_ptr = i ? s->input_picture[i - 1] :
                                                s->next_picture_ptr;

        avcodec_get_frame_defaults(&input[i]);
        input[i].data[0]     = av_malloc(ysize + 2 * csize);
        input[i].data[1]     = input[i].data[0] + ysize;
        input[i].data[2]     = input[i].data[1] + csize;
        input[i].linesize[0] = c->width;
        input[i].linesize[1] =
        input[i].linesize[2] = c->width / 2;

        if (pre_input_ptr && (!i || s->input_picture[i - 1])) {
            pre_input = *pre_input_ptr;

            if (!pre_input.shared && i) {
                pre_input.f.data[0] += INPLACE_OFFSET;
                pre_input.f.data[1] += INPLACE_OFFSET;
                pre_input.f.data[2] += INPLACE_OFFSET;
            }

            s->dsp.shrink[scale](input[i].data[0], input[i].linesize[0],
                                 pre_input.f.data[0], pre_input.f.linesize[0],
                                 c->width,      c->height);
            s->dsp.shrink[scale](input[i].data[1], input[i].linesize[1],
                                 pre_input.f.data[1], pre_input.f.linesize[1],
                                 c->width >> 1, c->height >> 1);
            s->dsp.shrink[scale](input[i].data[2], input[i].linesize[2],
                                 pre_input.f.data[2], pre_input.f.linesize[2],
                                 c->width >> 1, c->height >> 1);
        }
    }

    for (j = 0; j < s->max_b_frames + 1; j++) {
        int64_t rd = 0;

        if (!s->input_picture[j])
            break;

        c->error[0] = c->error[1] = c->error[2] = 0;

        input[0].pict_type = AV_PICTURE_TYPE_I;
        input[0].quality   = 1 * FF_QP2LAMBDA;

        out_size = encode_frame(c, &input[0]);

        //rd += (out_size * lambda2) >> FF_LAMBDA_SHIFT;

        for (i = 0; i < s->max_b_frames + 1; i++) {
            int is_p = i % (j + 1) == j || i == s->max_b_frames;

            input[i + 1].pict_type = is_p ?
                                     AV_PICTURE_TYPE_P : AV_PICTURE_TYPE_B;
            input[i + 1].quality   = is_p ? p_lambda : b_lambda;

            out_size = encode_frame(c, &input[i + 1]);

            rd += (out_size * lambda2) >> (FF_LAMBDA_SHIFT - 3);
        }

        /* get the delayed frames */
        while (out_size) {
            out_size = encode_frame(c, NULL);
            rd += (out_size * lambda2) >> (FF_LAMBDA_SHIFT - 3);
        }

        rd += c->error[0] + c->error[1] + c->error[2];

        if (rd < best_rd) {
            best_rd = rd;
            best_b_count = j;
        }
    }

    avcodec_close(c);
    av_freep(&c);

    for (i = 0; i < s->max_b_frames + 2; i++) {
        av_freep(&input[i].data[0]);
    }

    return best_b_count;
}

static int select_input_picture(MpegEncContext *s)
{
    int i, ret;

    for (i = 1; i < MAX_PICTURE_COUNT; i++)
        s->reordered_input_picture[i - 1] = s->reordered_input_picture[i];
    s->reordered_input_picture[MAX_PICTURE_COUNT - 1] = NULL;

    /* set next picture type & ordering */
    if (s->reordered_input_picture[0] == NULL && s->input_picture[0]) {
        if (/*s->picture_in_gop_number >= s->gop_size ||*/
            s->next_picture_ptr == NULL || s->intra_only) {
            s->reordered_input_picture[0] = s->input_picture[0];
            s->reordered_input_picture[0]->f.pict_type = AV_PICTURE_TYPE_I;
            s->reordered_input_picture[0]->f.coded_picture_number =
                s->coded_picture_number++;
        } else {
            int b_frames;

            if (s->avctx->frame_skip_threshold || s->avctx->frame_skip_factor) {
                if (s->picture_in_gop_number < s->gop_size &&
                    skip_check(s, s->input_picture[0], s->next_picture_ptr)) {
                    // FIXME check that te gop check above is +-1 correct
                    av_frame_unref(&s->input_picture[0]->f);

                    emms_c();
                    ff_vbv_update(s, 0);

                    goto no_output_pic;
                }
            }

            if (s->flags & CODEC_FLAG_PASS2) {
                for (i = 0; i < s->max_b_frames + 1; i++) {
                    int pict_num = s->input_picture[0]->f.display_picture_number + i;

                    if (pict_num >= s->rc_context.num_entries)
                        break;
                    if (!s->input_picture[i]) {
                        s->rc_context.entry[pict_num - 1].new_pict_type = AV_PICTURE_TYPE_P;
                        break;
                    }

                    s->input_picture[i]->f.pict_type =
                        s->rc_context.entry[pict_num].new_pict_type;
                }
            }

            if (s->avctx->b_frame_strategy == 0) {
                b_frames = s->max_b_frames;
                while (b_frames && !s->input_picture[b_frames])
                    b_frames--;
            } else if (s->avctx->b_frame_strategy == 1) {
                for (i = 1; i < s->max_b_frames + 1; i++) {
                    if (s->input_picture[i] &&
                        s->input_picture[i]->b_frame_score == 0) {
                        s->input_picture[i]->b_frame_score =
                            get_intra_count(s,
                                            s->input_picture[i    ]->f.data[0],
                                            s->input_picture[i - 1]->f.data[0],
                                            s->linesize) + 1;
                    }
                }
                for (i = 0; i < s->max_b_frames + 1; i++) {
                    if (s->input_picture[i] == NULL ||
                        s->input_picture[i]->b_frame_score - 1 >
                            s->mb_num / s->avctx->b_sensitivity)
                        break;
                }

                b_frames = FFMAX(0, i - 1);

                /* reset scores */
                for (i = 0; i < b_frames + 1; i++) {
                    s->input_picture[i]->b_frame_score = 0;
                }
            } else if (s->avctx->b_frame_strategy == 2) {
                b_frames = estimate_best_b_count(s);
            } else {
                av_log(s->avctx, AV_LOG_ERROR, "illegal b frame strategy\n");
                b_frames = 0;
            }

            emms_c();

            for (i = b_frames - 1; i >= 0; i--) {
                int type = s->input_picture[i]->f.pict_type;
                if (type && type != AV_PICTURE_TYPE_B)
                    b_frames = i;
            }
            if (s->input_picture[b_frames]->f.pict_type == AV_PICTURE_TYPE_B &&
                b_frames == s->max_b_frames) {
                av_log(s->avctx, AV_LOG_ERROR,
                       "warning, too many b frames in a row\n");
            }

            if (s->picture_in_gop_number + b_frames >= s->gop_size) {
                if ((s->mpv_flags & FF_MPV_FLAG_STRICT_GOP) &&
                    s->gop_size > s->picture_in_gop_number) {
                    b_frames = s->gop_size - s->picture_in_gop_number - 1;
                } else {
                    if (s->flags & CODEC_FLAG_CLOSED_GOP)
                        b_frames = 0;
                    s->input_picture[b_frames]->f.pict_type = AV_PICTURE_TYPE_I;
                }
            }

            if ((s->flags & CODEC_FLAG_CLOSED_GOP) && b_frames &&
                s->input_picture[b_frames]->f.pict_type == AV_PICTURE_TYPE_I)
                b_frames--;

            s->reordered_input_picture[0] = s->input_picture[b_frames];
            if (s->reordered_input_picture[0]->f.pict_type != AV_PICTURE_TYPE_I)
                s->reordered_input_picture[0]->f.pict_type = AV_PICTURE_TYPE_P;
            s->reordered_input_picture[0]->f.coded_picture_number =
                s->coded_picture_number++;
            for (i = 0; i < b_frames; i++) {
                s->reordered_input_picture[i + 1] = s->input_picture[i];
                s->reordered_input_picture[i + 1]->f.pict_type =
                    AV_PICTURE_TYPE_B;
                s->reordered_input_picture[i + 1]->f.coded_picture_number =
                    s->coded_picture_number++;
            }
        }
    }
no_output_pic:
    if (s->reordered_input_picture[0]) {
        s->reordered_input_picture[0]->reference =
           s->reordered_input_picture[0]->f.pict_type !=
               AV_PICTURE_TYPE_B ? 3 : 0;

        ff_mpeg_unref_picture(s, &s->new_picture);
        if ((ret = ff_mpeg_ref_picture(s, &s->new_picture, s->reordered_input_picture[0])))
            return ret;

        if (s->reordered_input_picture[0]->shared || s->avctx->rc_buffer_size) {
            // input is a shared pix, so we can't modifiy it -> alloc a new
            // one & ensure that the shared one is reuseable

            Picture *pic;
            int i = ff_find_unused_picture(s, 0);
            if (i < 0)
                return i;
            pic = &s->picture[i];

            pic->reference = s->reordered_input_picture[0]->reference;
            if (ff_alloc_picture(s, pic, 0) < 0) {
                return -1;
            }

            ret = av_frame_copy_props(&pic->f, &s->reordered_input_picture[0]->f);
            if (ret < 0)
                return ret;

            /* mark us unused / free shared pic */
            av_frame_unref(&s->reordered_input_picture[0]->f);
            s->reordered_input_picture[0]->shared = 0;

            s->current_picture_ptr = pic;
        } else {
            // input is not a shared pix -> reuse buffer for current_pix
            s->current_picture_ptr = s->reordered_input_picture[0];
            for (i = 0; i < 4; i++) {
                s->new_picture.f.data[i] += INPLACE_OFFSET;
            }
        }
        ff_mpeg_unref_picture(s, &s->current_picture);
        if ((ret = ff_mpeg_ref_picture(s, &s->current_picture,
                                       s->current_picture_ptr)) < 0)
            return ret;

        s->picture_number = s->new_picture.f.display_picture_number;
    } else {
        ff_mpeg_unref_picture(s, &s->new_picture);
    }
    return 0;
}

int ff_MPV_encode_picture(AVCodecContext *avctx, AVPacket *pkt,
                          AVFrame *pic_arg, int *got_packet)
{
    MpegEncContext *s = avctx->priv_data;
    int i, stuffing_count, ret;
    int context_count = s->slice_context_count;

    s->picture_in_gop_number++;

    if (load_input_picture(s, pic_arg) < 0)
        return -1;

    if (select_input_picture(s) < 0) {
        return -1;
    }

    /* output? */
    if (s->new_picture.f.data[0]) {
        if ((ret = ff_alloc_packet2(avctx, pkt, s->mb_width*s->mb_height*(MAX_MB_BYTES+100)+10000)) < 0)
            return ret;
        if (s->mb_info) {
            s->mb_info_ptr = av_packet_new_side_data(pkt,
                                 AV_PKT_DATA_H263_MB_INFO,
                                 s->mb_width*s->mb_height*12);
            s->prev_mb_info = s->last_mb_info = s->mb_info_size = 0;
        }

        for (i = 0; i < context_count; i++) {
            int start_y = s->thread_context[i]->start_mb_y;
            int   end_y = s->thread_context[i]->  end_mb_y;
            int h       = s->mb_height;
            uint8_t *start = pkt->data + (size_t)(((int64_t) pkt->size) * start_y / h);
            uint8_t *end   = pkt->data + (size_t)(((int64_t) pkt->size) *   end_y / h);

            init_put_bits(&s->thread_context[i]->pb, start, end - start);
        }

        s->pict_type = s->new_picture.f.pict_type;
        //emms_c();
        if (ff_MPV_frame_start(s, avctx) < 0)
            return -1;
vbv_retry:
        if (encode_picture(s, s->picture_number) < 0)
            return -1;

        avctx->header_bits = s->header_bits;
        avctx->mv_bits     = s->mv_bits;
        avctx->misc_bits   = s->misc_bits;
        avctx->i_tex_bits  = s->i_tex_bits;
        avctx->p_tex_bits  = s->p_tex_bits;
        avctx->i_count     = s->i_count;
        // FIXME f/b_count in avctx
        avctx->p_count     = s->mb_num - s->i_count - s->skip_count;
        avctx->skip_count  = s->skip_count;

        ff_MPV_frame_end(s);

        if (CONFIG_MJPEG_ENCODER && s->out_format == FMT_MJPEG)
            ff_mjpeg_encode_picture_trailer(s);

        if (avctx->rc_buffer_size) {
            RateControlContext *rcc = &s->rc_context;
            int max_size = rcc->buffer_index * avctx->rc_max_available_vbv_use;

            if (put_bits_count(&s->pb) > max_size &&
                s->lambda < s->avctx->lmax) {
                s->next_lambda = FFMAX(s->lambda + 1, s->lambda *
                                       (s->qscale + 1) / s->qscale);
                if (s->adaptive_quant) {
                    int i;
                    for (i = 0; i < s->mb_height * s->mb_stride; i++)
                        s->lambda_table[i] =
                            FFMAX(s->lambda_table[i] + 1,
                                  s->lambda_table[i] * (s->qscale + 1) /
                                  s->qscale);
                }
                s->mb_skipped = 0;        // done in MPV_frame_start()
                // done in encode_picture() so we must undo it
                if (s->pict_type == AV_PICTURE_TYPE_P) {
                    if (s->flipflop_rounding          ||
                        s->codec_id == AV_CODEC_ID_H263P ||
                        s->codec_id == AV_CODEC_ID_MPEG4)
                        s->no_rounding ^= 1;
                }
                if (s->pict_type != AV_PICTURE_TYPE_B) {
                    s->time_base       = s->last_time_base;
                    s->last_non_b_time = s->time - s->pp_time;
                }
                for (i = 0; i < context_count; i++) {
                    PutBitContext *pb = &s->thread_context[i]->pb;
                    init_put_bits(pb, pb->buf, pb->buf_end - pb->buf);
                }
                goto vbv_retry;
            }

            assert(s->avctx->rc_max_rate);
        }

        if (s->flags & CODEC_FLAG_PASS1)
            ff_write_pass1_stats(s);

        for (i = 0; i < 4; i++) {
            s->current_picture_ptr->f.error[i] = s->current_picture.f.error[i];
            avctx->error[i] += s->current_picture_ptr->f.error[i];
        }

        if (s->flags & CODEC_FLAG_PASS1)
            assert(avctx->header_bits + avctx->mv_bits + avctx->misc_bits +
                   avctx->i_tex_bits + avctx->p_tex_bits ==
                       put_bits_count(&s->pb));
        flush_put_bits(&s->pb);
        s->frame_bits  = put_bits_count(&s->pb);

        stuffing_count = ff_vbv_update(s, s->frame_bits);
        s->stuffing_bits = 8*stuffing_count;
        if (stuffing_count) {
            if (s->pb.buf_end - s->pb.buf - (put_bits_count(&s->pb) >> 3) <
                    stuffing_count + 50) {
                av_log(s->avctx, AV_LOG_ERROR, "stuffing too large\n");
                return -1;
            }

            switch (s->codec_id) {
            case AV_CODEC_ID_MPEG1VIDEO:
            case AV_CODEC_ID_MPEG2VIDEO:
                while (stuffing_count--) {
                    put_bits(&s->pb, 8, 0);
                }
            break;
            case AV_CODEC_ID_MPEG4:
                put_bits(&s->pb, 16, 0);
                put_bits(&s->pb, 16, 0x1C3);
                stuffing_count -= 4;
                while (stuffing_count--) {
                    put_bits(&s->pb, 8, 0xFF);
                }
            break;
            default:
                av_log(s->avctx, AV_LOG_ERROR, "vbv buffer overflow\n");
            }
            flush_put_bits(&s->pb);
            s->frame_bits  = put_bits_count(&s->pb);
        }

        /* update mpeg1/2 vbv_delay for CBR */
        if (s->avctx->rc_max_rate                          &&
            s->avctx->rc_min_rate == s->avctx->rc_max_rate &&
            s->out_format == FMT_MPEG1                     &&
            90000LL * (avctx->rc_buffer_size - 1) <=
                s->avctx->rc_max_rate * 0xFFFFLL) {
            int vbv_delay, min_delay;
            double inbits  = s->avctx->rc_max_rate *
                             av_q2d(s->avctx->time_base);
            int    minbits = s->frame_bits - 8 *
                             (s->vbv_delay_ptr - s->pb.buf - 1);
            double bits    = s->rc_context.buffer_index + minbits - inbits;

            if (bits < 0)
                av_log(s->avctx, AV_LOG_ERROR,
                       "Internal error, negative bits\n");

            assert(s->repeat_first_field == 0);

            vbv_delay = bits * 90000 / s->avctx->rc_max_rate;
            min_delay = (minbits * 90000LL + s->avctx->rc_max_rate - 1) /
                        s->avctx->rc_max_rate;

            vbv_delay = FFMAX(vbv_delay, min_delay);

            av_assert0(vbv_delay < 0xFFFF);

            s->vbv_delay_ptr[0] &= 0xF8;
            s->vbv_delay_ptr[0] |= vbv_delay >> 13;
            s->vbv_delay_ptr[1]  = vbv_delay >> 5;
            s->vbv_delay_ptr[2] &= 0x07;
            s->vbv_delay_ptr[2] |= vbv_delay << 3;
            avctx->vbv_delay     = vbv_delay * 300;
        }
        s->total_bits     += s->frame_bits;
        avctx->frame_bits  = s->frame_bits;

        pkt->pts = s->current_picture.f.pts;
        if (!s->low_delay && s->pict_type != AV_PICTURE_TYPE_B) {
            if (!s->current_picture.f.coded_picture_number)
                pkt->dts = pkt->pts - s->dts_delta;
            else
                pkt->dts = s->reordered_pts;
            s->reordered_pts = pkt->pts;
        } else
            pkt->dts = pkt->pts;
        if (s->current_picture.f.key_frame)
            pkt->flags |= AV_PKT_FLAG_KEY;
        if (s->mb_info)
            av_packet_shrink_side_data(pkt, AV_PKT_DATA_H263_MB_INFO, s->mb_info_size);
    } else {
        s->frame_bits = 0;
    }

    /* release non-reference frames */
    for (i = 0; i < MAX_PICTURE_COUNT; i++) {
        if (!s->picture[i].reference)
            ff_mpeg_unref_picture(s, &s->picture[i]);
    }

    assert((s->frame_bits & 7) == 0);

    pkt->size = s->frame_bits / 8;
    *got_packet = !!pkt->size;
    return 0;
}

static inline void dct_single_coeff_elimination(MpegEncContext *s,
                                                int n, int threshold)
{
    static const char tab[64] = {
        3, 2, 2, 1, 1, 1, 1, 1,
        1, 1, 1, 1, 1, 1, 1, 1,
        1, 1, 1, 1, 1, 1, 1, 1,
        0, 0, 0, 0, 0, 0, 0, 0,
        0, 0, 0, 0, 0, 0, 0, 0,
        0, 0, 0, 0, 0, 0, 0, 0,
        0, 0, 0, 0, 0, 0, 0, 0,
        0, 0, 0, 0, 0, 0, 0, 0
    };
    int score = 0;
    int run = 0;
    int i;
    int16_t *block = s->block[n];
    const int last_index = s->block_last_index[n];
    int skip_dc;

    if (threshold < 0) {
        skip_dc = 0;
        threshold = -threshold;
    } else
        skip_dc = 1;

    /* Are all we could set to zero already zero? */
    if (last_index <= skip_dc - 1)
        return;

    for (i = 0; i <= last_index; i++) {
        const int j = s->intra_scantable.permutated[i];
        const int level = FFABS(block[j]);
        if (level == 1) {
            if (skip_dc && i == 0)
                continue;
            score += tab[run];
            run = 0;
        } else if (level > 1) {
            return;
        } else {
            run++;
        }
    }
    if (score >= threshold)
        return;
    for (i = skip_dc; i <= last_index; i++) {
        const int j = s->intra_scantable.permutated[i];
        block[j] = 0;
    }
    if (block[0])
        s->block_last_index[n] = 0;
    else
        s->block_last_index[n] = -1;
}

static inline void clip_coeffs(MpegEncContext *s, int16_t *block,
                               int last_index)
{
    int i;
    const int maxlevel = s->max_qcoeff;
    const int minlevel = s->min_qcoeff;
    int overflow = 0;

    if (s->mb_intra) {
        i = 1; // skip clipping of intra dc
    } else
        i = 0;

    for (; i <= last_index; i++) {
        const int j = s->intra_scantable.permutated[i];
        int level = block[j];

        if (level > maxlevel) {
            level = maxlevel;
            overflow++;
        } else if (level < minlevel) {
            level = minlevel;
            overflow++;
        }

        block[j] = level;
    }

    if (overflow && s->avctx->mb_decision == FF_MB_DECISION_SIMPLE)
        av_log(s->avctx, AV_LOG_INFO,
               "warning, clipping %d dct coefficients to %d..%d\n",
               overflow, minlevel, maxlevel);
}

static void get_visual_weight(int16_t *weight, uint8_t *ptr, int stride)
{
    int x, y;
    // FIXME optimize
    for (y = 0; y < 8; y++) {
        for (x = 0; x < 8; x++) {
            int x2, y2;
            int sum = 0;
            int sqr = 0;
            int count = 0;

            for (y2 = FFMAX(y - 1, 0); y2 < FFMIN(8, y + 2); y2++) {
                for (x2= FFMAX(x - 1, 0); x2 < FFMIN(8, x + 2); x2++) {
                    int v = ptr[x2 + y2 * stride];
                    sum += v;
                    sqr += v * v;
                    count++;
                }
            }
            weight[x + 8 * y]= (36 * ff_sqrt(count * sqr - sum * sum)) / count;
        }
    }
}

static av_always_inline void encode_mb_internal(MpegEncContext *s,
                                                int motion_x, int motion_y,
                                                int mb_block_height,
                                                int mb_block_width,
                                                int mb_block_count)
{
    int16_t weight[12][64];
    int16_t orig[12][64];
    const int mb_x = s->mb_x;
    const int mb_y = s->mb_y;
    int i;
    int skip_dct[12];
    int dct_offset = s->linesize * 8; // default for progressive frames
    int uv_dct_offset = s->uvlinesize * 8;
    uint8_t *ptr_y, *ptr_cb, *ptr_cr;
    ptrdiff_t wrap_y, wrap_c;

    for (i = 0; i < mb_block_count; i++)
        skip_dct[i] = s->skipdct;

    if (s->adaptive_quant) {
        const int last_qp = s->qscale;
        const int mb_xy = mb_x + mb_y * s->mb_stride;

        s->lambda = s->lambda_table[mb_xy];
        update_qscale(s);

        if (!(s->mpv_flags & FF_MPV_FLAG_QP_RD)) {
            s->qscale = s->current_picture_ptr->qscale_table[mb_xy];
            s->dquant = s->qscale - last_qp;

            if (s->out_format == FMT_H263) {
                s->dquant = av_clip(s->dquant, -2, 2);

                if (s->codec_id == AV_CODEC_ID_MPEG4) {
                    if (!s->mb_intra) {
                        if (s->pict_type == AV_PICTURE_TYPE_B) {
                            if (s->dquant & 1 || s->mv_dir & MV_DIRECT)
                                s->dquant = 0;
                        }
                        if (s->mv_type == MV_TYPE_8X8)
                            s->dquant = 0;
                    }
                }
            }
        }
        ff_set_qscale(s, last_qp + s->dquant);
    } else if (s->mpv_flags & FF_MPV_FLAG_QP_RD)
        ff_set_qscale(s, s->qscale + s->dquant);

    wrap_y = s->linesize;
    wrap_c = s->uvlinesize;
    ptr_y  = s->new_picture.f.data[0] +
             (mb_y * 16 * wrap_y)              + mb_x * 16;
    ptr_cb = s->new_picture.f.data[1] +
             (mb_y * mb_block_height * wrap_c) + mb_x * mb_block_width;
    ptr_cr = s->new_picture.f.data[2] +
             (mb_y * mb_block_height * wrap_c) + mb_x * mb_block_width;

    if((mb_x * 16 + 16 > s->width || mb_y * 16 + 16 > s->height) && s->codec_id != AV_CODEC_ID_AMV){
        uint8_t *ebuf = s->edge_emu_buffer + 32;
<<<<<<< HEAD
        int cw = (s->width  + s->chroma_x_shift) >> s->chroma_x_shift;
        int ch = (s->height + s->chroma_y_shift) >> s->chroma_y_shift;
        s->vdsp.emulated_edge_mc(ebuf, wrap_y, ptr_y, wrap_y, 16, 16, mb_x * 16,
                                 mb_y * 16, s->width, s->height);
        ptr_y = ebuf;
        s->vdsp.emulated_edge_mc(ebuf + 18 * wrap_y, wrap_c, ptr_cb, wrap_c, mb_block_width,
                                 mb_block_height, mb_x * mb_block_width, mb_y * mb_block_height,
                                 cw, ch);
        ptr_cb = ebuf + 18 * wrap_y;
        s->vdsp.emulated_edge_mc(ebuf + 18 * wrap_y + 16, wrap_c, ptr_cr, wrap_c, mb_block_width,
                                 mb_block_height, mb_x * mb_block_width, mb_y * mb_block_height,
                                 cw, ch);
        ptr_cr = ebuf + 18 * wrap_y + 16;
=======
        s->vdsp.emulated_edge_mc(ebuf, ptr_y,
                                 wrap_y, wrap_y,
                                 16, 16, mb_x * 16, mb_y * 16,
                                 s->width, s->height);
        ptr_y = ebuf;
        s->vdsp.emulated_edge_mc(ebuf + 18 * wrap_y, ptr_cb,
                                 wrap_c, wrap_c,
                                 8, mb_block_height, mb_x * 8, mb_y * 8,
                                 s->width >> 1, s->height >> 1);
        ptr_cb = ebuf + 18 * wrap_y;
        s->vdsp.emulated_edge_mc(ebuf + 18 * wrap_y + 8, ptr_cr,
                                 wrap_c, wrap_c,
                                 8, mb_block_height, mb_x * 8, mb_y * 8,
                                 s->width >> 1, s->height >> 1);
        ptr_cr = ebuf + 18 * wrap_y + 8;
>>>>>>> 458446ac
    }

    if (s->mb_intra) {
        if (s->flags & CODEC_FLAG_INTERLACED_DCT) {
            int progressive_score, interlaced_score;

            s->interlaced_dct = 0;
            progressive_score = s->dsp.ildct_cmp[4](s, ptr_y,
                                                    NULL, wrap_y, 8) +
                                s->dsp.ildct_cmp[4](s, ptr_y + wrap_y * 8,
                                                    NULL, wrap_y, 8) - 400;

            if (progressive_score > 0) {
                interlaced_score = s->dsp.ildct_cmp[4](s, ptr_y,
                                                       NULL, wrap_y * 2, 8) +
                                   s->dsp.ildct_cmp[4](s, ptr_y + wrap_y,
                                                       NULL, wrap_y * 2, 8);
                if (progressive_score > interlaced_score) {
                    s->interlaced_dct = 1;

                    dct_offset = wrap_y;
                    uv_dct_offset = wrap_c;
                    wrap_y <<= 1;
                    if (s->chroma_format == CHROMA_422 ||
                        s->chroma_format == CHROMA_444)
                        wrap_c <<= 1;
                }
            }
        }

        s->dsp.get_pixels(s->block[0], ptr_y                  , wrap_y);
        s->dsp.get_pixels(s->block[1], ptr_y              + 8 , wrap_y);
        s->dsp.get_pixels(s->block[2], ptr_y + dct_offset     , wrap_y);
        s->dsp.get_pixels(s->block[3], ptr_y + dct_offset + 8 , wrap_y);

        if (s->flags & CODEC_FLAG_GRAY) {
            skip_dct[4] = 1;
            skip_dct[5] = 1;
        } else {
            s->dsp.get_pixels(s->block[4], ptr_cb, wrap_c);
            s->dsp.get_pixels(s->block[5], ptr_cr, wrap_c);
            if (!s->chroma_y_shift && s->chroma_x_shift) { /* 422 */
                s->dsp.get_pixels(s->block[6], ptr_cb + uv_dct_offset, wrap_c);
                s->dsp.get_pixels(s->block[7], ptr_cr + uv_dct_offset, wrap_c);
            } else if (!s->chroma_y_shift && !s->chroma_x_shift) { /* 444 */
                s->dsp.get_pixels(s->block[6], ptr_cb + 8, wrap_c);
                s->dsp.get_pixels(s->block[7], ptr_cr + 8, wrap_c);
                s->dsp.get_pixels(s->block[8], ptr_cb + uv_dct_offset, wrap_c);
                s->dsp.get_pixels(s->block[9], ptr_cr + uv_dct_offset, wrap_c);
                s->dsp.get_pixels(s->block[10], ptr_cb + uv_dct_offset + 8, wrap_c);
                s->dsp.get_pixels(s->block[11], ptr_cr + uv_dct_offset + 8, wrap_c);
            }
        }
    } else {
        op_pixels_func (*op_pix)[4];
        qpel_mc_func (*op_qpix)[16];
        uint8_t *dest_y, *dest_cb, *dest_cr;

        dest_y  = s->dest[0];
        dest_cb = s->dest[1];
        dest_cr = s->dest[2];

        if ((!s->no_rounding) || s->pict_type == AV_PICTURE_TYPE_B) {
            op_pix  = s->hdsp.put_pixels_tab;
            op_qpix = s->dsp.put_qpel_pixels_tab;
        } else {
            op_pix  = s->hdsp.put_no_rnd_pixels_tab;
            op_qpix = s->dsp.put_no_rnd_qpel_pixels_tab;
        }

        if (s->mv_dir & MV_DIR_FORWARD) {
            ff_MPV_motion(s, dest_y, dest_cb, dest_cr, 0,
                          s->last_picture.f.data,
                          op_pix, op_qpix);
            op_pix  = s->hdsp.avg_pixels_tab;
            op_qpix = s->dsp.avg_qpel_pixels_tab;
        }
        if (s->mv_dir & MV_DIR_BACKWARD) {
            ff_MPV_motion(s, dest_y, dest_cb, dest_cr, 1,
                          s->next_picture.f.data,
                          op_pix, op_qpix);
        }

        if (s->flags & CODEC_FLAG_INTERLACED_DCT) {
            int progressive_score, interlaced_score;

            s->interlaced_dct = 0;
            progressive_score = s->dsp.ildct_cmp[0](s, dest_y,
                                                    ptr_y,              wrap_y,
                                                    8) +
                                s->dsp.ildct_cmp[0](s, dest_y + wrap_y * 8,
                                                    ptr_y + wrap_y * 8, wrap_y,
                                                    8) - 400;

            if (s->avctx->ildct_cmp == FF_CMP_VSSE)
                progressive_score -= 400;

            if (progressive_score > 0) {
                interlaced_score = s->dsp.ildct_cmp[0](s, dest_y,
                                                       ptr_y,
                                                       wrap_y * 2, 8) +
                                   s->dsp.ildct_cmp[0](s, dest_y + wrap_y,
                                                       ptr_y + wrap_y,
                                                       wrap_y * 2, 8);

                if (progressive_score > interlaced_score) {
                    s->interlaced_dct = 1;

                    dct_offset = wrap_y;
                    uv_dct_offset = wrap_c;
                    wrap_y <<= 1;
                    if (s->chroma_format == CHROMA_422)
                        wrap_c <<= 1;
                }
            }
        }

        s->dsp.diff_pixels(s->block[0], ptr_y, dest_y, wrap_y);
        s->dsp.diff_pixels(s->block[1], ptr_y + 8, dest_y + 8, wrap_y);
        s->dsp.diff_pixels(s->block[2], ptr_y + dct_offset,
                           dest_y + dct_offset, wrap_y);
        s->dsp.diff_pixels(s->block[3], ptr_y + dct_offset + 8,
                           dest_y + dct_offset + 8, wrap_y);

        if (s->flags & CODEC_FLAG_GRAY) {
            skip_dct[4] = 1;
            skip_dct[5] = 1;
        } else {
            s->dsp.diff_pixels(s->block[4], ptr_cb, dest_cb, wrap_c);
            s->dsp.diff_pixels(s->block[5], ptr_cr, dest_cr, wrap_c);
            if (!s->chroma_y_shift) { /* 422 */
                s->dsp.diff_pixels(s->block[6], ptr_cb + uv_dct_offset,
                                   dest_cb + uv_dct_offset, wrap_c);
                s->dsp.diff_pixels(s->block[7], ptr_cr + uv_dct_offset,
                                   dest_cr + uv_dct_offset, wrap_c);
            }
        }
        /* pre quantization */
        if (s->current_picture.mc_mb_var[s->mb_stride * mb_y + mb_x] <
                2 * s->qscale * s->qscale) {
            // FIXME optimize
            if (s->dsp.sad[1](NULL, ptr_y , dest_y,
                              wrap_y, 8) < 20 * s->qscale)
                skip_dct[0] = 1;
            if (s->dsp.sad[1](NULL, ptr_y + 8,
                              dest_y + 8, wrap_y, 8) < 20 * s->qscale)
                skip_dct[1] = 1;
            if (s->dsp.sad[1](NULL, ptr_y + dct_offset,
                              dest_y + dct_offset, wrap_y, 8) < 20 * s->qscale)
                skip_dct[2] = 1;
            if (s->dsp.sad[1](NULL, ptr_y + dct_offset + 8,
                              dest_y + dct_offset + 8,
                              wrap_y, 8) < 20 * s->qscale)
                skip_dct[3] = 1;
            if (s->dsp.sad[1](NULL, ptr_cb, dest_cb,
                              wrap_c, 8) < 20 * s->qscale)
                skip_dct[4] = 1;
            if (s->dsp.sad[1](NULL, ptr_cr, dest_cr,
                              wrap_c, 8) < 20 * s->qscale)
                skip_dct[5] = 1;
            if (!s->chroma_y_shift) { /* 422 */
                if (s->dsp.sad[1](NULL, ptr_cb + uv_dct_offset,
                                  dest_cb + uv_dct_offset,
                                  wrap_c, 8) < 20 * s->qscale)
                    skip_dct[6] = 1;
                if (s->dsp.sad[1](NULL, ptr_cr + uv_dct_offset,
                                  dest_cr + uv_dct_offset,
                                  wrap_c, 8) < 20 * s->qscale)
                    skip_dct[7] = 1;
            }
        }
    }

    if (s->quantizer_noise_shaping) {
        if (!skip_dct[0])
            get_visual_weight(weight[0], ptr_y                 , wrap_y);
        if (!skip_dct[1])
            get_visual_weight(weight[1], ptr_y              + 8, wrap_y);
        if (!skip_dct[2])
            get_visual_weight(weight[2], ptr_y + dct_offset    , wrap_y);
        if (!skip_dct[3])
            get_visual_weight(weight[3], ptr_y + dct_offset + 8, wrap_y);
        if (!skip_dct[4])
            get_visual_weight(weight[4], ptr_cb                , wrap_c);
        if (!skip_dct[5])
            get_visual_weight(weight[5], ptr_cr                , wrap_c);
        if (!s->chroma_y_shift) { /* 422 */
            if (!skip_dct[6])
                get_visual_weight(weight[6], ptr_cb + uv_dct_offset,
                                  wrap_c);
            if (!skip_dct[7])
                get_visual_weight(weight[7], ptr_cr + uv_dct_offset,
                                  wrap_c);
        }
        memcpy(orig[0], s->block[0], sizeof(int16_t) * 64 * mb_block_count);
    }

    /* DCT & quantize */
    av_assert2(s->out_format != FMT_MJPEG || s->qscale == 8);
    {
        for (i = 0; i < mb_block_count; i++) {
            if (!skip_dct[i]) {
                int overflow;
                s->block_last_index[i] = s->dct_quantize(s, s->block[i], i, s->qscale, &overflow);
                // FIXME we could decide to change to quantizer instead of
                // clipping
                // JS: I don't think that would be a good idea it could lower
                //     quality instead of improve it. Just INTRADC clipping
                //     deserves changes in quantizer
                if (overflow)
                    clip_coeffs(s, s->block[i], s->block_last_index[i]);
            } else
                s->block_last_index[i] = -1;
        }
        if (s->quantizer_noise_shaping) {
            for (i = 0; i < mb_block_count; i++) {
                if (!skip_dct[i]) {
                    s->block_last_index[i] =
                        dct_quantize_refine(s, s->block[i], weight[i],
                                            orig[i], i, s->qscale);
                }
            }
        }

        if (s->luma_elim_threshold && !s->mb_intra)
            for (i = 0; i < 4; i++)
                dct_single_coeff_elimination(s, i, s->luma_elim_threshold);
        if (s->chroma_elim_threshold && !s->mb_intra)
            for (i = 4; i < mb_block_count; i++)
                dct_single_coeff_elimination(s, i, s->chroma_elim_threshold);

        if (s->mpv_flags & FF_MPV_FLAG_CBP_RD) {
            for (i = 0; i < mb_block_count; i++) {
                if (s->block_last_index[i] == -1)
                    s->coded_score[i] = INT_MAX / 256;
            }
        }
    }

    if ((s->flags & CODEC_FLAG_GRAY) && s->mb_intra) {
        s->block_last_index[4] =
        s->block_last_index[5] = 0;
        s->block[4][0] =
        s->block[5][0] = (1024 + s->c_dc_scale / 2) / s->c_dc_scale;
        if (!s->chroma_y_shift) { /* 422 / 444 */
            for (i=6; i<12; i++) {
                s->block_last_index[i] = 0;
                s->block[i][0] = s->block[4][0];
            }
        }
    }

    // non c quantize code returns incorrect block_last_index FIXME
    if (s->alternate_scan && s->dct_quantize != ff_dct_quantize_c) {
        for (i = 0; i < mb_block_count; i++) {
            int j;
            if (s->block_last_index[i] > 0) {
                for (j = 63; j > 0; j--) {
                    if (s->block[i][s->intra_scantable.permutated[j]])
                        break;
                }
                s->block_last_index[i] = j;
            }
        }
    }

    /* huffman encode */
    switch(s->codec_id){ //FIXME funct ptr could be slightly faster
    case AV_CODEC_ID_MPEG1VIDEO:
    case AV_CODEC_ID_MPEG2VIDEO:
        if (CONFIG_MPEG1VIDEO_ENCODER || CONFIG_MPEG2VIDEO_ENCODER)
            ff_mpeg1_encode_mb(s, s->block, motion_x, motion_y);
        break;
    case AV_CODEC_ID_MPEG4:
        if (CONFIG_MPEG4_ENCODER)
            ff_mpeg4_encode_mb(s, s->block, motion_x, motion_y);
        break;
    case AV_CODEC_ID_MSMPEG4V2:
    case AV_CODEC_ID_MSMPEG4V3:
    case AV_CODEC_ID_WMV1:
        if (CONFIG_MSMPEG4_ENCODER)
            ff_msmpeg4_encode_mb(s, s->block, motion_x, motion_y);
        break;
    case AV_CODEC_ID_WMV2:
        if (CONFIG_WMV2_ENCODER)
            ff_wmv2_encode_mb(s, s->block, motion_x, motion_y);
        break;
    case AV_CODEC_ID_H261:
        if (CONFIG_H261_ENCODER)
            ff_h261_encode_mb(s, s->block, motion_x, motion_y);
        break;
    case AV_CODEC_ID_H263:
    case AV_CODEC_ID_H263P:
    case AV_CODEC_ID_FLV1:
    case AV_CODEC_ID_RV10:
    case AV_CODEC_ID_RV20:
        if (CONFIG_H263_ENCODER)
            ff_h263_encode_mb(s, s->block, motion_x, motion_y);
        break;
    case AV_CODEC_ID_MJPEG:
    case AV_CODEC_ID_AMV:
        if (CONFIG_MJPEG_ENCODER)
            ff_mjpeg_encode_mb(s, s->block);
        break;
    default:
        av_assert1(0);
    }
}

static av_always_inline void encode_mb(MpegEncContext *s, int motion_x, int motion_y)
{
    if (s->chroma_format == CHROMA_420) encode_mb_internal(s, motion_x, motion_y,  8, 8, 6);
    else if (s->chroma_format == CHROMA_422) encode_mb_internal(s, motion_x, motion_y, 16, 8, 8);
    else encode_mb_internal(s, motion_x, motion_y, 16, 16, 12);
}

static inline void copy_context_before_encode(MpegEncContext *d, MpegEncContext *s, int type){
    int i;

    memcpy(d->last_mv, s->last_mv, 2*2*2*sizeof(int)); //FIXME is memcpy faster than a loop?

    /* mpeg1 */
    d->mb_skip_run= s->mb_skip_run;
    for(i=0; i<3; i++)
        d->last_dc[i] = s->last_dc[i];

    /* statistics */
    d->mv_bits= s->mv_bits;
    d->i_tex_bits= s->i_tex_bits;
    d->p_tex_bits= s->p_tex_bits;
    d->i_count= s->i_count;
    d->f_count= s->f_count;
    d->b_count= s->b_count;
    d->skip_count= s->skip_count;
    d->misc_bits= s->misc_bits;
    d->last_bits= 0;

    d->mb_skipped= 0;
    d->qscale= s->qscale;
    d->dquant= s->dquant;

    d->esc3_level_length= s->esc3_level_length;
}

static inline void copy_context_after_encode(MpegEncContext *d, MpegEncContext *s, int type){
    int i;

    memcpy(d->mv, s->mv, 2*4*2*sizeof(int));
    memcpy(d->last_mv, s->last_mv, 2*2*2*sizeof(int)); //FIXME is memcpy faster than a loop?

    /* mpeg1 */
    d->mb_skip_run= s->mb_skip_run;
    for(i=0; i<3; i++)
        d->last_dc[i] = s->last_dc[i];

    /* statistics */
    d->mv_bits= s->mv_bits;
    d->i_tex_bits= s->i_tex_bits;
    d->p_tex_bits= s->p_tex_bits;
    d->i_count= s->i_count;
    d->f_count= s->f_count;
    d->b_count= s->b_count;
    d->skip_count= s->skip_count;
    d->misc_bits= s->misc_bits;

    d->mb_intra= s->mb_intra;
    d->mb_skipped= s->mb_skipped;
    d->mv_type= s->mv_type;
    d->mv_dir= s->mv_dir;
    d->pb= s->pb;
    if(s->data_partitioning){
        d->pb2= s->pb2;
        d->tex_pb= s->tex_pb;
    }
    d->block= s->block;
    for(i=0; i<8; i++)
        d->block_last_index[i]= s->block_last_index[i];
    d->interlaced_dct= s->interlaced_dct;
    d->qscale= s->qscale;

    d->esc3_level_length= s->esc3_level_length;
}

static inline void encode_mb_hq(MpegEncContext *s, MpegEncContext *backup, MpegEncContext *best, int type,
                           PutBitContext pb[2], PutBitContext pb2[2], PutBitContext tex_pb[2],
                           int *dmin, int *next_block, int motion_x, int motion_y)
{
    int score;
    uint8_t *dest_backup[3];

    copy_context_before_encode(s, backup, type);

    s->block= s->blocks[*next_block];
    s->pb= pb[*next_block];
    if(s->data_partitioning){
        s->pb2   = pb2   [*next_block];
        s->tex_pb= tex_pb[*next_block];
    }

    if(*next_block){
        memcpy(dest_backup, s->dest, sizeof(s->dest));
        s->dest[0] = s->rd_scratchpad;
        s->dest[1] = s->rd_scratchpad + 16*s->linesize;
        s->dest[2] = s->rd_scratchpad + 16*s->linesize + 8;
        assert(s->linesize >= 32); //FIXME
    }

    encode_mb(s, motion_x, motion_y);

    score= put_bits_count(&s->pb);
    if(s->data_partitioning){
        score+= put_bits_count(&s->pb2);
        score+= put_bits_count(&s->tex_pb);
    }

    if(s->avctx->mb_decision == FF_MB_DECISION_RD){
        ff_MPV_decode_mb(s, s->block);

        score *= s->lambda2;
        score += sse_mb(s) << FF_LAMBDA_SHIFT;
    }

    if(*next_block){
        memcpy(s->dest, dest_backup, sizeof(s->dest));
    }

    if(score<*dmin){
        *dmin= score;
        *next_block^=1;

        copy_context_after_encode(best, s, type);
    }
}

static int sse(MpegEncContext *s, uint8_t *src1, uint8_t *src2, int w, int h, int stride){
    uint32_t *sq = ff_squareTbl + 256;
    int acc=0;
    int x,y;

    if(w==16 && h==16)
        return s->dsp.sse[0](NULL, src1, src2, stride, 16);
    else if(w==8 && h==8)
        return s->dsp.sse[1](NULL, src1, src2, stride, 8);

    for(y=0; y<h; y++){
        for(x=0; x<w; x++){
            acc+= sq[src1[x + y*stride] - src2[x + y*stride]];
        }
    }

    av_assert2(acc>=0);

    return acc;
}

static int sse_mb(MpegEncContext *s){
    int w= 16;
    int h= 16;

    if(s->mb_x*16 + 16 > s->width ) w= s->width - s->mb_x*16;
    if(s->mb_y*16 + 16 > s->height) h= s->height- s->mb_y*16;

    if(w==16 && h==16)
      if(s->avctx->mb_cmp == FF_CMP_NSSE){
        return  s->dsp.nsse[0](s, s->new_picture.f.data[0] + s->mb_x*16 + s->mb_y*s->linesize*16, s->dest[0], s->linesize, 16)
               +s->dsp.nsse[1](s, s->new_picture.f.data[1] + s->mb_x*8  + s->mb_y*s->uvlinesize*8,s->dest[1], s->uvlinesize, 8)
               +s->dsp.nsse[1](s, s->new_picture.f.data[2] + s->mb_x*8  + s->mb_y*s->uvlinesize*8,s->dest[2], s->uvlinesize, 8);
      }else{
        return  s->dsp.sse[0](NULL, s->new_picture.f.data[0] + s->mb_x*16 + s->mb_y*s->linesize*16, s->dest[0], s->linesize, 16)
               +s->dsp.sse[1](NULL, s->new_picture.f.data[1] + s->mb_x*8  + s->mb_y*s->uvlinesize*8,s->dest[1], s->uvlinesize, 8)
               +s->dsp.sse[1](NULL, s->new_picture.f.data[2] + s->mb_x*8  + s->mb_y*s->uvlinesize*8,s->dest[2], s->uvlinesize, 8);
      }
    else
        return  sse(s, s->new_picture.f.data[0] + s->mb_x*16 + s->mb_y*s->linesize*16, s->dest[0], w, h, s->linesize)
               +sse(s, s->new_picture.f.data[1] + s->mb_x*8  + s->mb_y*s->uvlinesize*8,s->dest[1], w>>1, h>>1, s->uvlinesize)
               +sse(s, s->new_picture.f.data[2] + s->mb_x*8  + s->mb_y*s->uvlinesize*8,s->dest[2], w>>1, h>>1, s->uvlinesize);
}

static int pre_estimate_motion_thread(AVCodecContext *c, void *arg){
    MpegEncContext *s= *(void**)arg;


    s->me.pre_pass=1;
    s->me.dia_size= s->avctx->pre_dia_size;
    s->first_slice_line=1;
    for(s->mb_y= s->end_mb_y-1; s->mb_y >= s->start_mb_y; s->mb_y--) {
        for(s->mb_x=s->mb_width-1; s->mb_x >=0 ;s->mb_x--) {
            ff_pre_estimate_p_frame_motion(s, s->mb_x, s->mb_y);
        }
        s->first_slice_line=0;
    }

    s->me.pre_pass=0;

    return 0;
}

static int estimate_motion_thread(AVCodecContext *c, void *arg){
    MpegEncContext *s= *(void**)arg;

    ff_check_alignment();

    s->me.dia_size= s->avctx->dia_size;
    s->first_slice_line=1;
    for(s->mb_y= s->start_mb_y; s->mb_y < s->end_mb_y; s->mb_y++) {
        s->mb_x=0; //for block init below
        ff_init_block_index(s);
        for(s->mb_x=0; s->mb_x < s->mb_width; s->mb_x++) {
            s->block_index[0]+=2;
            s->block_index[1]+=2;
            s->block_index[2]+=2;
            s->block_index[3]+=2;

            /* compute motion vector & mb_type and store in context */
            if(s->pict_type==AV_PICTURE_TYPE_B)
                ff_estimate_b_frame_motion(s, s->mb_x, s->mb_y);
            else
                ff_estimate_p_frame_motion(s, s->mb_x, s->mb_y);
        }
        s->first_slice_line=0;
    }
    return 0;
}

static int mb_var_thread(AVCodecContext *c, void *arg){
    MpegEncContext *s= *(void**)arg;
    int mb_x, mb_y;

    ff_check_alignment();

    for(mb_y=s->start_mb_y; mb_y < s->end_mb_y; mb_y++) {
        for(mb_x=0; mb_x < s->mb_width; mb_x++) {
            int xx = mb_x * 16;
            int yy = mb_y * 16;
            uint8_t *pix = s->new_picture.f.data[0] + (yy * s->linesize) + xx;
            int varc;
            int sum = s->dsp.pix_sum(pix, s->linesize);

            varc = (s->dsp.pix_norm1(pix, s->linesize) - (((unsigned)sum*sum)>>8) + 500 + 128)>>8;

            s->current_picture.mb_var [s->mb_stride * mb_y + mb_x] = varc;
            s->current_picture.mb_mean[s->mb_stride * mb_y + mb_x] = (sum+128)>>8;
            s->me.mb_var_sum_temp    += varc;
        }
    }
    return 0;
}

static void write_slice_end(MpegEncContext *s){
    if(CONFIG_MPEG4_ENCODER && s->codec_id==AV_CODEC_ID_MPEG4){
        if(s->partitioned_frame){
            ff_mpeg4_merge_partitions(s);
        }

        ff_mpeg4_stuffing(&s->pb);
    }else if(CONFIG_MJPEG_ENCODER && s->out_format == FMT_MJPEG){
        ff_mjpeg_encode_stuffing(s);
    }

    avpriv_align_put_bits(&s->pb);
    flush_put_bits(&s->pb);

    if((s->flags&CODEC_FLAG_PASS1) && !s->partitioned_frame)
        s->misc_bits+= get_bits_diff(s);
}

static void write_mb_info(MpegEncContext *s)
{
    uint8_t *ptr = s->mb_info_ptr + s->mb_info_size - 12;
    int offset = put_bits_count(&s->pb);
    int mba  = s->mb_x + s->mb_width * (s->mb_y % s->gob_index);
    int gobn = s->mb_y / s->gob_index;
    int pred_x, pred_y;
    if (CONFIG_H263_ENCODER)
        ff_h263_pred_motion(s, 0, 0, &pred_x, &pred_y);
    bytestream_put_le32(&ptr, offset);
    bytestream_put_byte(&ptr, s->qscale);
    bytestream_put_byte(&ptr, gobn);
    bytestream_put_le16(&ptr, mba);
    bytestream_put_byte(&ptr, pred_x); /* hmv1 */
    bytestream_put_byte(&ptr, pred_y); /* vmv1 */
    /* 4MV not implemented */
    bytestream_put_byte(&ptr, 0); /* hmv2 */
    bytestream_put_byte(&ptr, 0); /* vmv2 */
}

static void update_mb_info(MpegEncContext *s, int startcode)
{
    if (!s->mb_info)
        return;
    if (put_bits_count(&s->pb) - s->prev_mb_info*8 >= s->mb_info*8) {
        s->mb_info_size += 12;
        s->prev_mb_info = s->last_mb_info;
    }
    if (startcode) {
        s->prev_mb_info = put_bits_count(&s->pb)/8;
        /* This might have incremented mb_info_size above, and we return without
         * actually writing any info into that slot yet. But in that case,
         * this will be called again at the start of the after writing the
         * start code, actually writing the mb info. */
        return;
    }

    s->last_mb_info = put_bits_count(&s->pb)/8;
    if (!s->mb_info_size)
        s->mb_info_size += 12;
    write_mb_info(s);
}

static int encode_thread(AVCodecContext *c, void *arg){
    MpegEncContext *s= *(void**)arg;
    int mb_x, mb_y, pdif = 0;
    int chr_h= 16>>s->chroma_y_shift;
    int i, j;
    MpegEncContext best_s, backup_s;
    uint8_t bit_buf[2][MAX_MB_BYTES];
    uint8_t bit_buf2[2][MAX_MB_BYTES];
    uint8_t bit_buf_tex[2][MAX_MB_BYTES];
    PutBitContext pb[2], pb2[2], tex_pb[2];

    ff_check_alignment();

    for(i=0; i<2; i++){
        init_put_bits(&pb    [i], bit_buf    [i], MAX_MB_BYTES);
        init_put_bits(&pb2   [i], bit_buf2   [i], MAX_MB_BYTES);
        init_put_bits(&tex_pb[i], bit_buf_tex[i], MAX_MB_BYTES);
    }

    s->last_bits= put_bits_count(&s->pb);
    s->mv_bits=0;
    s->misc_bits=0;
    s->i_tex_bits=0;
    s->p_tex_bits=0;
    s->i_count=0;
    s->f_count=0;
    s->b_count=0;
    s->skip_count=0;

    for(i=0; i<3; i++){
        /* init last dc values */
        /* note: quant matrix value (8) is implied here */
        s->last_dc[i] = 128 << s->intra_dc_precision;

        s->current_picture.f.error[i] = 0;
    }
    if(s->codec_id==AV_CODEC_ID_AMV){
        s->last_dc[0] = 128*8/13;
        s->last_dc[1] = 128*8/14;
        s->last_dc[2] = 128*8/14;
    }
    s->mb_skip_run = 0;
    memset(s->last_mv, 0, sizeof(s->last_mv));

    s->last_mv_dir = 0;

    switch(s->codec_id){
    case AV_CODEC_ID_H263:
    case AV_CODEC_ID_H263P:
    case AV_CODEC_ID_FLV1:
        if (CONFIG_H263_ENCODER)
            s->gob_index = ff_h263_get_gob_height(s);
        break;
    case AV_CODEC_ID_MPEG4:
        if(CONFIG_MPEG4_ENCODER && s->partitioned_frame)
            ff_mpeg4_init_partitions(s);
        break;
    }

    s->resync_mb_x=0;
    s->resync_mb_y=0;
    s->first_slice_line = 1;
    s->ptr_lastgob = s->pb.buf;
    for(mb_y= s->start_mb_y; mb_y < s->end_mb_y; mb_y++) {
        s->mb_x=0;
        s->mb_y= mb_y;

        ff_set_qscale(s, s->qscale);
        ff_init_block_index(s);

        for(mb_x=0; mb_x < s->mb_width; mb_x++) {
            int xy= mb_y*s->mb_stride + mb_x; // removed const, H261 needs to adjust this
            int mb_type= s->mb_type[xy];
//            int d;
            int dmin= INT_MAX;
            int dir;

            if(s->pb.buf_end - s->pb.buf - (put_bits_count(&s->pb)>>3) < MAX_MB_BYTES){
                av_log(s->avctx, AV_LOG_ERROR, "encoded frame too large\n");
                return -1;
            }
            if(s->data_partitioning){
                if(   s->pb2   .buf_end - s->pb2   .buf - (put_bits_count(&s->    pb2)>>3) < MAX_MB_BYTES
                   || s->tex_pb.buf_end - s->tex_pb.buf - (put_bits_count(&s->tex_pb )>>3) < MAX_MB_BYTES){
                    av_log(s->avctx, AV_LOG_ERROR, "encoded partitioned frame too large\n");
                    return -1;
                }
            }

            s->mb_x = mb_x;
            s->mb_y = mb_y;  // moved into loop, can get changed by H.261
            ff_update_block_index(s);

            if(CONFIG_H261_ENCODER && s->codec_id == AV_CODEC_ID_H261){
                ff_h261_reorder_mb_index(s);
                xy= s->mb_y*s->mb_stride + s->mb_x;
                mb_type= s->mb_type[xy];
            }

            /* write gob / video packet header  */
            if(s->rtp_mode){
                int current_packet_size, is_gob_start;

                current_packet_size= ((put_bits_count(&s->pb)+7)>>3) - (s->ptr_lastgob - s->pb.buf);

                is_gob_start= s->avctx->rtp_payload_size && current_packet_size >= s->avctx->rtp_payload_size && mb_y + mb_x>0;

                if(s->start_mb_y == mb_y && mb_y > 0 && mb_x==0) is_gob_start=1;

                switch(s->codec_id){
                case AV_CODEC_ID_H263:
                case AV_CODEC_ID_H263P:
                    if(!s->h263_slice_structured)
                        if(s->mb_x || s->mb_y%s->gob_index) is_gob_start=0;
                    break;
                case AV_CODEC_ID_MPEG2VIDEO:
                    if(s->mb_x==0 && s->mb_y!=0) is_gob_start=1;
                case AV_CODEC_ID_MPEG1VIDEO:
                    if(s->mb_skip_run) is_gob_start=0;
                    break;
                case AV_CODEC_ID_MJPEG:
                    if(s->mb_x==0 && s->mb_y!=0) is_gob_start=1;
                    break;
                }

                if(is_gob_start){
                    if(s->start_mb_y != mb_y || mb_x!=0){
                        write_slice_end(s);

                        if(CONFIG_MPEG4_ENCODER && s->codec_id==AV_CODEC_ID_MPEG4 && s->partitioned_frame){
                            ff_mpeg4_init_partitions(s);
                        }
                    }

                    av_assert2((put_bits_count(&s->pb)&7) == 0);
                    current_packet_size= put_bits_ptr(&s->pb) - s->ptr_lastgob;

                    if (s->error_rate && s->resync_mb_x + s->resync_mb_y > 0) {
                        int r= put_bits_count(&s->pb)/8 + s->picture_number + 16 + s->mb_x + s->mb_y;
                        int d = 100 / s->error_rate;
                        if(r % d == 0){
                            current_packet_size=0;
                            s->pb.buf_ptr= s->ptr_lastgob;
                            assert(put_bits_ptr(&s->pb) == s->ptr_lastgob);
                        }
                    }

                    if (s->avctx->rtp_callback){
                        int number_mb = (mb_y - s->resync_mb_y)*s->mb_width + mb_x - s->resync_mb_x;
                        s->avctx->rtp_callback(s->avctx, s->ptr_lastgob, current_packet_size, number_mb);
                    }
                    update_mb_info(s, 1);

                    switch(s->codec_id){
                    case AV_CODEC_ID_MPEG4:
                        if (CONFIG_MPEG4_ENCODER) {
                            ff_mpeg4_encode_video_packet_header(s);
                            ff_mpeg4_clean_buffers(s);
                        }
                    break;
                    case AV_CODEC_ID_MPEG1VIDEO:
                    case AV_CODEC_ID_MPEG2VIDEO:
                        if (CONFIG_MPEG1VIDEO_ENCODER || CONFIG_MPEG2VIDEO_ENCODER) {
                            ff_mpeg1_encode_slice_header(s);
                            ff_mpeg1_clean_buffers(s);
                        }
                    break;
                    case AV_CODEC_ID_H263:
                    case AV_CODEC_ID_H263P:
                        if (CONFIG_H263_ENCODER)
                            ff_h263_encode_gob_header(s, mb_y);
                    break;
                    }

                    if(s->flags&CODEC_FLAG_PASS1){
                        int bits= put_bits_count(&s->pb);
                        s->misc_bits+= bits - s->last_bits;
                        s->last_bits= bits;
                    }

                    s->ptr_lastgob += current_packet_size;
                    s->first_slice_line=1;
                    s->resync_mb_x=mb_x;
                    s->resync_mb_y=mb_y;
                }
            }

            if(  (s->resync_mb_x   == s->mb_x)
               && s->resync_mb_y+1 == s->mb_y){
                s->first_slice_line=0;
            }

            s->mb_skipped=0;
            s->dquant=0; //only for QP_RD

            update_mb_info(s, 0);

            if (mb_type & (mb_type-1) || (s->mpv_flags & FF_MPV_FLAG_QP_RD)) { // more than 1 MB type possible or FF_MPV_FLAG_QP_RD
                int next_block=0;
                int pb_bits_count, pb2_bits_count, tex_pb_bits_count;

                copy_context_before_encode(&backup_s, s, -1);
                backup_s.pb= s->pb;
                best_s.data_partitioning= s->data_partitioning;
                best_s.partitioned_frame= s->partitioned_frame;
                if(s->data_partitioning){
                    backup_s.pb2= s->pb2;
                    backup_s.tex_pb= s->tex_pb;
                }

                if(mb_type&CANDIDATE_MB_TYPE_INTER){
                    s->mv_dir = MV_DIR_FORWARD;
                    s->mv_type = MV_TYPE_16X16;
                    s->mb_intra= 0;
                    s->mv[0][0][0] = s->p_mv_table[xy][0];
                    s->mv[0][0][1] = s->p_mv_table[xy][1];
                    encode_mb_hq(s, &backup_s, &best_s, CANDIDATE_MB_TYPE_INTER, pb, pb2, tex_pb,
                                 &dmin, &next_block, s->mv[0][0][0], s->mv[0][0][1]);
                }
                if(mb_type&CANDIDATE_MB_TYPE_INTER_I){
                    s->mv_dir = MV_DIR_FORWARD;
                    s->mv_type = MV_TYPE_FIELD;
                    s->mb_intra= 0;
                    for(i=0; i<2; i++){
                        j= s->field_select[0][i] = s->p_field_select_table[i][xy];
                        s->mv[0][i][0] = s->p_field_mv_table[i][j][xy][0];
                        s->mv[0][i][1] = s->p_field_mv_table[i][j][xy][1];
                    }
                    encode_mb_hq(s, &backup_s, &best_s, CANDIDATE_MB_TYPE_INTER_I, pb, pb2, tex_pb,
                                 &dmin, &next_block, 0, 0);
                }
                if(mb_type&CANDIDATE_MB_TYPE_SKIPPED){
                    s->mv_dir = MV_DIR_FORWARD;
                    s->mv_type = MV_TYPE_16X16;
                    s->mb_intra= 0;
                    s->mv[0][0][0] = 0;
                    s->mv[0][0][1] = 0;
                    encode_mb_hq(s, &backup_s, &best_s, CANDIDATE_MB_TYPE_SKIPPED, pb, pb2, tex_pb,
                                 &dmin, &next_block, s->mv[0][0][0], s->mv[0][0][1]);
                }
                if(mb_type&CANDIDATE_MB_TYPE_INTER4V){
                    s->mv_dir = MV_DIR_FORWARD;
                    s->mv_type = MV_TYPE_8X8;
                    s->mb_intra= 0;
                    for(i=0; i<4; i++){
                        s->mv[0][i][0] = s->current_picture.motion_val[0][s->block_index[i]][0];
                        s->mv[0][i][1] = s->current_picture.motion_val[0][s->block_index[i]][1];
                    }
                    encode_mb_hq(s, &backup_s, &best_s, CANDIDATE_MB_TYPE_INTER4V, pb, pb2, tex_pb,
                                 &dmin, &next_block, 0, 0);
                }
                if(mb_type&CANDIDATE_MB_TYPE_FORWARD){
                    s->mv_dir = MV_DIR_FORWARD;
                    s->mv_type = MV_TYPE_16X16;
                    s->mb_intra= 0;
                    s->mv[0][0][0] = s->b_forw_mv_table[xy][0];
                    s->mv[0][0][1] = s->b_forw_mv_table[xy][1];
                    encode_mb_hq(s, &backup_s, &best_s, CANDIDATE_MB_TYPE_FORWARD, pb, pb2, tex_pb,
                                 &dmin, &next_block, s->mv[0][0][0], s->mv[0][0][1]);
                }
                if(mb_type&CANDIDATE_MB_TYPE_BACKWARD){
                    s->mv_dir = MV_DIR_BACKWARD;
                    s->mv_type = MV_TYPE_16X16;
                    s->mb_intra= 0;
                    s->mv[1][0][0] = s->b_back_mv_table[xy][0];
                    s->mv[1][0][1] = s->b_back_mv_table[xy][1];
                    encode_mb_hq(s, &backup_s, &best_s, CANDIDATE_MB_TYPE_BACKWARD, pb, pb2, tex_pb,
                                 &dmin, &next_block, s->mv[1][0][0], s->mv[1][0][1]);
                }
                if(mb_type&CANDIDATE_MB_TYPE_BIDIR){
                    s->mv_dir = MV_DIR_FORWARD | MV_DIR_BACKWARD;
                    s->mv_type = MV_TYPE_16X16;
                    s->mb_intra= 0;
                    s->mv[0][0][0] = s->b_bidir_forw_mv_table[xy][0];
                    s->mv[0][0][1] = s->b_bidir_forw_mv_table[xy][1];
                    s->mv[1][0][0] = s->b_bidir_back_mv_table[xy][0];
                    s->mv[1][0][1] = s->b_bidir_back_mv_table[xy][1];
                    encode_mb_hq(s, &backup_s, &best_s, CANDIDATE_MB_TYPE_BIDIR, pb, pb2, tex_pb,
                                 &dmin, &next_block, 0, 0);
                }
                if(mb_type&CANDIDATE_MB_TYPE_FORWARD_I){
                    s->mv_dir = MV_DIR_FORWARD;
                    s->mv_type = MV_TYPE_FIELD;
                    s->mb_intra= 0;
                    for(i=0; i<2; i++){
                        j= s->field_select[0][i] = s->b_field_select_table[0][i][xy];
                        s->mv[0][i][0] = s->b_field_mv_table[0][i][j][xy][0];
                        s->mv[0][i][1] = s->b_field_mv_table[0][i][j][xy][1];
                    }
                    encode_mb_hq(s, &backup_s, &best_s, CANDIDATE_MB_TYPE_FORWARD_I, pb, pb2, tex_pb,
                                 &dmin, &next_block, 0, 0);
                }
                if(mb_type&CANDIDATE_MB_TYPE_BACKWARD_I){
                    s->mv_dir = MV_DIR_BACKWARD;
                    s->mv_type = MV_TYPE_FIELD;
                    s->mb_intra= 0;
                    for(i=0; i<2; i++){
                        j= s->field_select[1][i] = s->b_field_select_table[1][i][xy];
                        s->mv[1][i][0] = s->b_field_mv_table[1][i][j][xy][0];
                        s->mv[1][i][1] = s->b_field_mv_table[1][i][j][xy][1];
                    }
                    encode_mb_hq(s, &backup_s, &best_s, CANDIDATE_MB_TYPE_BACKWARD_I, pb, pb2, tex_pb,
                                 &dmin, &next_block, 0, 0);
                }
                if(mb_type&CANDIDATE_MB_TYPE_BIDIR_I){
                    s->mv_dir = MV_DIR_FORWARD | MV_DIR_BACKWARD;
                    s->mv_type = MV_TYPE_FIELD;
                    s->mb_intra= 0;
                    for(dir=0; dir<2; dir++){
                        for(i=0; i<2; i++){
                            j= s->field_select[dir][i] = s->b_field_select_table[dir][i][xy];
                            s->mv[dir][i][0] = s->b_field_mv_table[dir][i][j][xy][0];
                            s->mv[dir][i][1] = s->b_field_mv_table[dir][i][j][xy][1];
                        }
                    }
                    encode_mb_hq(s, &backup_s, &best_s, CANDIDATE_MB_TYPE_BIDIR_I, pb, pb2, tex_pb,
                                 &dmin, &next_block, 0, 0);
                }
                if(mb_type&CANDIDATE_MB_TYPE_INTRA){
                    s->mv_dir = 0;
                    s->mv_type = MV_TYPE_16X16;
                    s->mb_intra= 1;
                    s->mv[0][0][0] = 0;
                    s->mv[0][0][1] = 0;
                    encode_mb_hq(s, &backup_s, &best_s, CANDIDATE_MB_TYPE_INTRA, pb, pb2, tex_pb,
                                 &dmin, &next_block, 0, 0);
                    if(s->h263_pred || s->h263_aic){
                        if(best_s.mb_intra)
                            s->mbintra_table[mb_x + mb_y*s->mb_stride]=1;
                        else
                            ff_clean_intra_table_entries(s); //old mode?
                    }
                }

                if ((s->mpv_flags & FF_MPV_FLAG_QP_RD) && dmin < INT_MAX) {
                    if(best_s.mv_type==MV_TYPE_16X16){ //FIXME move 4mv after QPRD
                        const int last_qp= backup_s.qscale;
                        int qpi, qp, dc[6];
                        int16_t ac[6][16];
                        const int mvdir= (best_s.mv_dir&MV_DIR_BACKWARD) ? 1 : 0;
                        static const int dquant_tab[4]={-1,1,-2,2};
                        int storecoefs = s->mb_intra && s->dc_val[0];

                        av_assert2(backup_s.dquant == 0);

                        //FIXME intra
                        s->mv_dir= best_s.mv_dir;
                        s->mv_type = MV_TYPE_16X16;
                        s->mb_intra= best_s.mb_intra;
                        s->mv[0][0][0] = best_s.mv[0][0][0];
                        s->mv[0][0][1] = best_s.mv[0][0][1];
                        s->mv[1][0][0] = best_s.mv[1][0][0];
                        s->mv[1][0][1] = best_s.mv[1][0][1];

                        qpi = s->pict_type == AV_PICTURE_TYPE_B ? 2 : 0;
                        for(; qpi<4; qpi++){
                            int dquant= dquant_tab[qpi];
                            qp= last_qp + dquant;
                            if(qp < s->avctx->qmin || qp > s->avctx->qmax)
                                continue;
                            backup_s.dquant= dquant;
                            if(storecoefs){
                                for(i=0; i<6; i++){
                                    dc[i]= s->dc_val[0][ s->block_index[i] ];
                                    memcpy(ac[i], s->ac_val[0][s->block_index[i]], sizeof(int16_t)*16);
                                }
                            }

                            encode_mb_hq(s, &backup_s, &best_s, CANDIDATE_MB_TYPE_INTER /* wrong but unused */, pb, pb2, tex_pb,
                                         &dmin, &next_block, s->mv[mvdir][0][0], s->mv[mvdir][0][1]);
                            if(best_s.qscale != qp){
                                if(storecoefs){
                                    for(i=0; i<6; i++){
                                        s->dc_val[0][ s->block_index[i] ]= dc[i];
                                        memcpy(s->ac_val[0][s->block_index[i]], ac[i], sizeof(int16_t)*16);
                                    }
                                }
                            }
                        }
                    }
                }
                if(CONFIG_MPEG4_ENCODER && mb_type&CANDIDATE_MB_TYPE_DIRECT){
                    int mx= s->b_direct_mv_table[xy][0];
                    int my= s->b_direct_mv_table[xy][1];

                    backup_s.dquant = 0;
                    s->mv_dir = MV_DIR_FORWARD | MV_DIR_BACKWARD | MV_DIRECT;
                    s->mb_intra= 0;
                    ff_mpeg4_set_direct_mv(s, mx, my);
                    encode_mb_hq(s, &backup_s, &best_s, CANDIDATE_MB_TYPE_DIRECT, pb, pb2, tex_pb,
                                 &dmin, &next_block, mx, my);
                }
                if(CONFIG_MPEG4_ENCODER && mb_type&CANDIDATE_MB_TYPE_DIRECT0){
                    backup_s.dquant = 0;
                    s->mv_dir = MV_DIR_FORWARD | MV_DIR_BACKWARD | MV_DIRECT;
                    s->mb_intra= 0;
                    ff_mpeg4_set_direct_mv(s, 0, 0);
                    encode_mb_hq(s, &backup_s, &best_s, CANDIDATE_MB_TYPE_DIRECT, pb, pb2, tex_pb,
                                 &dmin, &next_block, 0, 0);
                }
                if (!best_s.mb_intra && s->mpv_flags & FF_MPV_FLAG_SKIP_RD) {
                    int coded=0;
                    for(i=0; i<6; i++)
                        coded |= s->block_last_index[i];
                    if(coded){
                        int mx,my;
                        memcpy(s->mv, best_s.mv, sizeof(s->mv));
                        if(CONFIG_MPEG4_ENCODER && best_s.mv_dir & MV_DIRECT){
                            mx=my=0; //FIXME find the one we actually used
                            ff_mpeg4_set_direct_mv(s, mx, my);
                        }else if(best_s.mv_dir&MV_DIR_BACKWARD){
                            mx= s->mv[1][0][0];
                            my= s->mv[1][0][1];
                        }else{
                            mx= s->mv[0][0][0];
                            my= s->mv[0][0][1];
                        }

                        s->mv_dir= best_s.mv_dir;
                        s->mv_type = best_s.mv_type;
                        s->mb_intra= 0;
/*                        s->mv[0][0][0] = best_s.mv[0][0][0];
                        s->mv[0][0][1] = best_s.mv[0][0][1];
                        s->mv[1][0][0] = best_s.mv[1][0][0];
                        s->mv[1][0][1] = best_s.mv[1][0][1];*/
                        backup_s.dquant= 0;
                        s->skipdct=1;
                        encode_mb_hq(s, &backup_s, &best_s, CANDIDATE_MB_TYPE_INTER /* wrong but unused */, pb, pb2, tex_pb,
                                        &dmin, &next_block, mx, my);
                        s->skipdct=0;
                    }
                }

                s->current_picture.qscale_table[xy] = best_s.qscale;

                copy_context_after_encode(s, &best_s, -1);

                pb_bits_count= put_bits_count(&s->pb);
                flush_put_bits(&s->pb);
                avpriv_copy_bits(&backup_s.pb, bit_buf[next_block^1], pb_bits_count);
                s->pb= backup_s.pb;

                if(s->data_partitioning){
                    pb2_bits_count= put_bits_count(&s->pb2);
                    flush_put_bits(&s->pb2);
                    avpriv_copy_bits(&backup_s.pb2, bit_buf2[next_block^1], pb2_bits_count);
                    s->pb2= backup_s.pb2;

                    tex_pb_bits_count= put_bits_count(&s->tex_pb);
                    flush_put_bits(&s->tex_pb);
                    avpriv_copy_bits(&backup_s.tex_pb, bit_buf_tex[next_block^1], tex_pb_bits_count);
                    s->tex_pb= backup_s.tex_pb;
                }
                s->last_bits= put_bits_count(&s->pb);

                if (CONFIG_H263_ENCODER &&
                    s->out_format == FMT_H263 && s->pict_type!=AV_PICTURE_TYPE_B)
                    ff_h263_update_motion_val(s);

                if(next_block==0){ //FIXME 16 vs linesize16
                    s->hdsp.put_pixels_tab[0][0](s->dest[0], s->rd_scratchpad                     , s->linesize  ,16);
                    s->hdsp.put_pixels_tab[1][0](s->dest[1], s->rd_scratchpad + 16*s->linesize    , s->uvlinesize, 8);
                    s->hdsp.put_pixels_tab[1][0](s->dest[2], s->rd_scratchpad + 16*s->linesize + 8, s->uvlinesize, 8);
                }

                if(s->avctx->mb_decision == FF_MB_DECISION_BITS)
                    ff_MPV_decode_mb(s, s->block);
            } else {
                int motion_x = 0, motion_y = 0;
                s->mv_type=MV_TYPE_16X16;
                // only one MB-Type possible

                switch(mb_type){
                case CANDIDATE_MB_TYPE_INTRA:
                    s->mv_dir = 0;
                    s->mb_intra= 1;
                    motion_x= s->mv[0][0][0] = 0;
                    motion_y= s->mv[0][0][1] = 0;
                    break;
                case CANDIDATE_MB_TYPE_INTER:
                    s->mv_dir = MV_DIR_FORWARD;
                    s->mb_intra= 0;
                    motion_x= s->mv[0][0][0] = s->p_mv_table[xy][0];
                    motion_y= s->mv[0][0][1] = s->p_mv_table[xy][1];
                    break;
                case CANDIDATE_MB_TYPE_INTER_I:
                    s->mv_dir = MV_DIR_FORWARD;
                    s->mv_type = MV_TYPE_FIELD;
                    s->mb_intra= 0;
                    for(i=0; i<2; i++){
                        j= s->field_select[0][i] = s->p_field_select_table[i][xy];
                        s->mv[0][i][0] = s->p_field_mv_table[i][j][xy][0];
                        s->mv[0][i][1] = s->p_field_mv_table[i][j][xy][1];
                    }
                    break;
                case CANDIDATE_MB_TYPE_INTER4V:
                    s->mv_dir = MV_DIR_FORWARD;
                    s->mv_type = MV_TYPE_8X8;
                    s->mb_intra= 0;
                    for(i=0; i<4; i++){
                        s->mv[0][i][0] = s->current_picture.motion_val[0][s->block_index[i]][0];
                        s->mv[0][i][1] = s->current_picture.motion_val[0][s->block_index[i]][1];
                    }
                    break;
                case CANDIDATE_MB_TYPE_DIRECT:
                    if (CONFIG_MPEG4_ENCODER) {
                        s->mv_dir = MV_DIR_FORWARD|MV_DIR_BACKWARD|MV_DIRECT;
                        s->mb_intra= 0;
                        motion_x=s->b_direct_mv_table[xy][0];
                        motion_y=s->b_direct_mv_table[xy][1];
                        ff_mpeg4_set_direct_mv(s, motion_x, motion_y);
                    }
                    break;
                case CANDIDATE_MB_TYPE_DIRECT0:
                    if (CONFIG_MPEG4_ENCODER) {
                        s->mv_dir = MV_DIR_FORWARD|MV_DIR_BACKWARD|MV_DIRECT;
                        s->mb_intra= 0;
                        ff_mpeg4_set_direct_mv(s, 0, 0);
                    }
                    break;
                case CANDIDATE_MB_TYPE_BIDIR:
                    s->mv_dir = MV_DIR_FORWARD | MV_DIR_BACKWARD;
                    s->mb_intra= 0;
                    s->mv[0][0][0] = s->b_bidir_forw_mv_table[xy][0];
                    s->mv[0][0][1] = s->b_bidir_forw_mv_table[xy][1];
                    s->mv[1][0][0] = s->b_bidir_back_mv_table[xy][0];
                    s->mv[1][0][1] = s->b_bidir_back_mv_table[xy][1];
                    break;
                case CANDIDATE_MB_TYPE_BACKWARD:
                    s->mv_dir = MV_DIR_BACKWARD;
                    s->mb_intra= 0;
                    motion_x= s->mv[1][0][0] = s->b_back_mv_table[xy][0];
                    motion_y= s->mv[1][0][1] = s->b_back_mv_table[xy][1];
                    break;
                case CANDIDATE_MB_TYPE_FORWARD:
                    s->mv_dir = MV_DIR_FORWARD;
                    s->mb_intra= 0;
                    motion_x= s->mv[0][0][0] = s->b_forw_mv_table[xy][0];
                    motion_y= s->mv[0][0][1] = s->b_forw_mv_table[xy][1];
                    break;
                case CANDIDATE_MB_TYPE_FORWARD_I:
                    s->mv_dir = MV_DIR_FORWARD;
                    s->mv_type = MV_TYPE_FIELD;
                    s->mb_intra= 0;
                    for(i=0; i<2; i++){
                        j= s->field_select[0][i] = s->b_field_select_table[0][i][xy];
                        s->mv[0][i][0] = s->b_field_mv_table[0][i][j][xy][0];
                        s->mv[0][i][1] = s->b_field_mv_table[0][i][j][xy][1];
                    }
                    break;
                case CANDIDATE_MB_TYPE_BACKWARD_I:
                    s->mv_dir = MV_DIR_BACKWARD;
                    s->mv_type = MV_TYPE_FIELD;
                    s->mb_intra= 0;
                    for(i=0; i<2; i++){
                        j= s->field_select[1][i] = s->b_field_select_table[1][i][xy];
                        s->mv[1][i][0] = s->b_field_mv_table[1][i][j][xy][0];
                        s->mv[1][i][1] = s->b_field_mv_table[1][i][j][xy][1];
                    }
                    break;
                case CANDIDATE_MB_TYPE_BIDIR_I:
                    s->mv_dir = MV_DIR_FORWARD | MV_DIR_BACKWARD;
                    s->mv_type = MV_TYPE_FIELD;
                    s->mb_intra= 0;
                    for(dir=0; dir<2; dir++){
                        for(i=0; i<2; i++){
                            j= s->field_select[dir][i] = s->b_field_select_table[dir][i][xy];
                            s->mv[dir][i][0] = s->b_field_mv_table[dir][i][j][xy][0];
                            s->mv[dir][i][1] = s->b_field_mv_table[dir][i][j][xy][1];
                        }
                    }
                    break;
                default:
                    av_log(s->avctx, AV_LOG_ERROR, "illegal MB type\n");
                }

                encode_mb(s, motion_x, motion_y);

                // RAL: Update last macroblock type
                s->last_mv_dir = s->mv_dir;

                if (CONFIG_H263_ENCODER &&
                    s->out_format == FMT_H263 && s->pict_type!=AV_PICTURE_TYPE_B)
                    ff_h263_update_motion_val(s);

                ff_MPV_decode_mb(s, s->block);
            }

            /* clean the MV table in IPS frames for direct mode in B frames */
            if(s->mb_intra /* && I,P,S_TYPE */){
                s->p_mv_table[xy][0]=0;
                s->p_mv_table[xy][1]=0;
            }

            if(s->flags&CODEC_FLAG_PSNR){
                int w= 16;
                int h= 16;

                if(s->mb_x*16 + 16 > s->width ) w= s->width - s->mb_x*16;
                if(s->mb_y*16 + 16 > s->height) h= s->height- s->mb_y*16;

                s->current_picture.f.error[0] += sse(
                    s, s->new_picture.f.data[0] + s->mb_x*16 + s->mb_y*s->linesize*16,
                    s->dest[0], w, h, s->linesize);
                s->current_picture.f.error[1] += sse(
                    s, s->new_picture.f.data[1] + s->mb_x*8  + s->mb_y*s->uvlinesize*chr_h,
                    s->dest[1], w>>1, h>>s->chroma_y_shift, s->uvlinesize);
                s->current_picture.f.error[2] += sse(
                    s, s->new_picture.f.data[2] + s->mb_x*8  + s->mb_y*s->uvlinesize*chr_h,
                    s->dest[2], w>>1, h>>s->chroma_y_shift, s->uvlinesize);
            }
            if(s->loop_filter){
                if(CONFIG_H263_ENCODER && s->out_format == FMT_H263)
                    ff_h263_loop_filter(s);
            }
            av_dlog(s->avctx, "MB %d %d bits\n",
                    s->mb_x + s->mb_y * s->mb_stride, put_bits_count(&s->pb));
        }
    }

    //not beautiful here but we must write it before flushing so it has to be here
    if (CONFIG_MSMPEG4_ENCODER && s->msmpeg4_version && s->msmpeg4_version<4 && s->pict_type == AV_PICTURE_TYPE_I)
        ff_msmpeg4_encode_ext_header(s);

    write_slice_end(s);

    /* Send the last GOB if RTP */
    if (s->avctx->rtp_callback) {
        int number_mb = (mb_y - s->resync_mb_y)*s->mb_width - s->resync_mb_x;
        pdif = put_bits_ptr(&s->pb) - s->ptr_lastgob;
        /* Call the RTP callback to send the last GOB */
        emms_c();
        s->avctx->rtp_callback(s->avctx, s->ptr_lastgob, pdif, number_mb);
    }

    return 0;
}

#define MERGE(field) dst->field += src->field; src->field=0
static void merge_context_after_me(MpegEncContext *dst, MpegEncContext *src){
    MERGE(me.scene_change_score);
    MERGE(me.mc_mb_var_sum_temp);
    MERGE(me.mb_var_sum_temp);
}

static void merge_context_after_encode(MpegEncContext *dst, MpegEncContext *src){
    int i;

    MERGE(dct_count[0]); //note, the other dct vars are not part of the context
    MERGE(dct_count[1]);
    MERGE(mv_bits);
    MERGE(i_tex_bits);
    MERGE(p_tex_bits);
    MERGE(i_count);
    MERGE(f_count);
    MERGE(b_count);
    MERGE(skip_count);
    MERGE(misc_bits);
    MERGE(er.error_count);
    MERGE(padding_bug_score);
    MERGE(current_picture.f.error[0]);
    MERGE(current_picture.f.error[1]);
    MERGE(current_picture.f.error[2]);

    if(dst->avctx->noise_reduction){
        for(i=0; i<64; i++){
            MERGE(dct_error_sum[0][i]);
            MERGE(dct_error_sum[1][i]);
        }
    }

    assert(put_bits_count(&src->pb) % 8 ==0);
    assert(put_bits_count(&dst->pb) % 8 ==0);
    avpriv_copy_bits(&dst->pb, src->pb.buf, put_bits_count(&src->pb));
    flush_put_bits(&dst->pb);
}

static int estimate_qp(MpegEncContext *s, int dry_run){
    if (s->next_lambda){
        s->current_picture_ptr->f.quality =
        s->current_picture.f.quality = s->next_lambda;
        if(!dry_run) s->next_lambda= 0;
    } else if (!s->fixed_qscale) {
        s->current_picture_ptr->f.quality =
        s->current_picture.f.quality = ff_rate_estimate_qscale(s, dry_run);
        if (s->current_picture.f.quality < 0)
            return -1;
    }

    if(s->adaptive_quant){
        switch(s->codec_id){
        case AV_CODEC_ID_MPEG4:
            if (CONFIG_MPEG4_ENCODER)
                ff_clean_mpeg4_qscales(s);
            break;
        case AV_CODEC_ID_H263:
        case AV_CODEC_ID_H263P:
        case AV_CODEC_ID_FLV1:
            if (CONFIG_H263_ENCODER)
                ff_clean_h263_qscales(s);
            break;
        default:
            ff_init_qscale_tab(s);
        }

        s->lambda= s->lambda_table[0];
        //FIXME broken
    }else
        s->lambda = s->current_picture.f.quality;
    update_qscale(s);
    return 0;
}

/* must be called before writing the header */
static void set_frame_distances(MpegEncContext * s){
    assert(s->current_picture_ptr->f.pts != AV_NOPTS_VALUE);
    s->time = s->current_picture_ptr->f.pts * s->avctx->time_base.num;

    if(s->pict_type==AV_PICTURE_TYPE_B){
        s->pb_time= s->pp_time - (s->last_non_b_time - s->time);
        assert(s->pb_time > 0 && s->pb_time < s->pp_time);
    }else{
        s->pp_time= s->time - s->last_non_b_time;
        s->last_non_b_time= s->time;
        assert(s->picture_number==0 || s->pp_time > 0);
    }
}

static int encode_picture(MpegEncContext *s, int picture_number)
{
    int i, ret;
    int bits;
    int context_count = s->slice_context_count;

    s->picture_number = picture_number;

    /* Reset the average MB variance */
    s->me.mb_var_sum_temp    =
    s->me.mc_mb_var_sum_temp = 0;

    /* we need to initialize some time vars before we can encode b-frames */
    // RAL: Condition added for MPEG1VIDEO
    if (s->codec_id == AV_CODEC_ID_MPEG1VIDEO || s->codec_id == AV_CODEC_ID_MPEG2VIDEO || (s->h263_pred && !s->msmpeg4_version))
        set_frame_distances(s);
    if(CONFIG_MPEG4_ENCODER && s->codec_id == AV_CODEC_ID_MPEG4)
        ff_set_mpeg4_time(s);

    s->me.scene_change_score=0;

//    s->lambda= s->current_picture_ptr->quality; //FIXME qscale / ... stuff for ME rate distortion

    if(s->pict_type==AV_PICTURE_TYPE_I){
        if(s->msmpeg4_version >= 3) s->no_rounding=1;
        else                        s->no_rounding=0;
    }else if(s->pict_type!=AV_PICTURE_TYPE_B){
        if(s->flipflop_rounding || s->codec_id == AV_CODEC_ID_H263P || s->codec_id == AV_CODEC_ID_MPEG4)
            s->no_rounding ^= 1;
    }

    if(s->flags & CODEC_FLAG_PASS2){
        if (estimate_qp(s,1) < 0)
            return -1;
        ff_get_2pass_fcode(s);
    }else if(!(s->flags & CODEC_FLAG_QSCALE)){
        if(s->pict_type==AV_PICTURE_TYPE_B)
            s->lambda= s->last_lambda_for[s->pict_type];
        else
            s->lambda= s->last_lambda_for[s->last_non_b_pict_type];
        update_qscale(s);
    }

    if(s->codec_id != AV_CODEC_ID_AMV){
        if(s->q_chroma_intra_matrix   != s->q_intra_matrix  ) av_freep(&s->q_chroma_intra_matrix);
        if(s->q_chroma_intra_matrix16 != s->q_intra_matrix16) av_freep(&s->q_chroma_intra_matrix16);
        s->q_chroma_intra_matrix   = s->q_intra_matrix;
        s->q_chroma_intra_matrix16 = s->q_intra_matrix16;
    }

    s->mb_intra=0; //for the rate distortion & bit compare functions
    for(i=1; i<context_count; i++){
        ret = ff_update_duplicate_context(s->thread_context[i], s);
        if (ret < 0)
            return ret;
    }

    if(ff_init_me(s)<0)
        return -1;

    /* Estimate motion for every MB */
    if(s->pict_type != AV_PICTURE_TYPE_I){
        s->lambda = (s->lambda * s->avctx->me_penalty_compensation + 128)>>8;
        s->lambda2= (s->lambda2* (int64_t)s->avctx->me_penalty_compensation + 128)>>8;
        if (s->pict_type != AV_PICTURE_TYPE_B) {
            if((s->avctx->pre_me && s->last_non_b_pict_type==AV_PICTURE_TYPE_I) || s->avctx->pre_me==2){
                s->avctx->execute(s->avctx, pre_estimate_motion_thread, &s->thread_context[0], NULL, context_count, sizeof(void*));
            }
        }

        s->avctx->execute(s->avctx, estimate_motion_thread, &s->thread_context[0], NULL, context_count, sizeof(void*));
    }else /* if(s->pict_type == AV_PICTURE_TYPE_I) */{
        /* I-Frame */
        for(i=0; i<s->mb_stride*s->mb_height; i++)
            s->mb_type[i]= CANDIDATE_MB_TYPE_INTRA;

        if(!s->fixed_qscale){
            /* finding spatial complexity for I-frame rate control */
            s->avctx->execute(s->avctx, mb_var_thread, &s->thread_context[0], NULL, context_count, sizeof(void*));
        }
    }
    for(i=1; i<context_count; i++){
        merge_context_after_me(s, s->thread_context[i]);
    }
    s->current_picture.mc_mb_var_sum= s->current_picture_ptr->mc_mb_var_sum= s->me.mc_mb_var_sum_temp;
    s->current_picture.   mb_var_sum= s->current_picture_ptr->   mb_var_sum= s->me.   mb_var_sum_temp;
    emms_c();

    if(s->me.scene_change_score > s->avctx->scenechange_threshold && s->pict_type == AV_PICTURE_TYPE_P){
        s->pict_type= AV_PICTURE_TYPE_I;
        for(i=0; i<s->mb_stride*s->mb_height; i++)
            s->mb_type[i]= CANDIDATE_MB_TYPE_INTRA;
        if(s->msmpeg4_version >= 3)
            s->no_rounding=1;
        av_dlog(s, "Scene change detected, encoding as I Frame %d %d\n",
                s->current_picture.mb_var_sum, s->current_picture.mc_mb_var_sum);
    }

    if(!s->umvplus){
        if(s->pict_type==AV_PICTURE_TYPE_P || s->pict_type==AV_PICTURE_TYPE_S) {
            s->f_code= ff_get_best_fcode(s, s->p_mv_table, CANDIDATE_MB_TYPE_INTER);

            if(s->flags & CODEC_FLAG_INTERLACED_ME){
                int a,b;
                a= ff_get_best_fcode(s, s->p_field_mv_table[0][0], CANDIDATE_MB_TYPE_INTER_I); //FIXME field_select
                b= ff_get_best_fcode(s, s->p_field_mv_table[1][1], CANDIDATE_MB_TYPE_INTER_I);
                s->f_code= FFMAX3(s->f_code, a, b);
            }

            ff_fix_long_p_mvs(s);
            ff_fix_long_mvs(s, NULL, 0, s->p_mv_table, s->f_code, CANDIDATE_MB_TYPE_INTER, 0);
            if(s->flags & CODEC_FLAG_INTERLACED_ME){
                int j;
                for(i=0; i<2; i++){
                    for(j=0; j<2; j++)
                        ff_fix_long_mvs(s, s->p_field_select_table[i], j,
                                        s->p_field_mv_table[i][j], s->f_code, CANDIDATE_MB_TYPE_INTER_I, 0);
                }
            }
        }

        if(s->pict_type==AV_PICTURE_TYPE_B){
            int a, b;

            a = ff_get_best_fcode(s, s->b_forw_mv_table, CANDIDATE_MB_TYPE_FORWARD);
            b = ff_get_best_fcode(s, s->b_bidir_forw_mv_table, CANDIDATE_MB_TYPE_BIDIR);
            s->f_code = FFMAX(a, b);

            a = ff_get_best_fcode(s, s->b_back_mv_table, CANDIDATE_MB_TYPE_BACKWARD);
            b = ff_get_best_fcode(s, s->b_bidir_back_mv_table, CANDIDATE_MB_TYPE_BIDIR);
            s->b_code = FFMAX(a, b);

            ff_fix_long_mvs(s, NULL, 0, s->b_forw_mv_table, s->f_code, CANDIDATE_MB_TYPE_FORWARD, 1);
            ff_fix_long_mvs(s, NULL, 0, s->b_back_mv_table, s->b_code, CANDIDATE_MB_TYPE_BACKWARD, 1);
            ff_fix_long_mvs(s, NULL, 0, s->b_bidir_forw_mv_table, s->f_code, CANDIDATE_MB_TYPE_BIDIR, 1);
            ff_fix_long_mvs(s, NULL, 0, s->b_bidir_back_mv_table, s->b_code, CANDIDATE_MB_TYPE_BIDIR, 1);
            if(s->flags & CODEC_FLAG_INTERLACED_ME){
                int dir, j;
                for(dir=0; dir<2; dir++){
                    for(i=0; i<2; i++){
                        for(j=0; j<2; j++){
                            int type= dir ? (CANDIDATE_MB_TYPE_BACKWARD_I|CANDIDATE_MB_TYPE_BIDIR_I)
                                          : (CANDIDATE_MB_TYPE_FORWARD_I |CANDIDATE_MB_TYPE_BIDIR_I);
                            ff_fix_long_mvs(s, s->b_field_select_table[dir][i], j,
                                            s->b_field_mv_table[dir][i][j], dir ? s->b_code : s->f_code, type, 1);
                        }
                    }
                }
            }
        }
    }

    if (estimate_qp(s, 0) < 0)
        return -1;

    if(s->qscale < 3 && s->max_qcoeff<=128 && s->pict_type==AV_PICTURE_TYPE_I && !(s->flags & CODEC_FLAG_QSCALE))
        s->qscale= 3; //reduce clipping problems

    if (s->out_format == FMT_MJPEG) {
        /* for mjpeg, we do include qscale in the matrix */
        for(i=1;i<64;i++){
            int j= s->dsp.idct_permutation[i];

            s->intra_matrix[j] = av_clip_uint8((ff_mpeg1_default_intra_matrix[i] * s->qscale) >> 3);
        }
        s->y_dc_scale_table=
        s->c_dc_scale_table= ff_mpeg2_dc_scale_table[s->intra_dc_precision];
        s->intra_matrix[0] = ff_mpeg2_dc_scale_table[s->intra_dc_precision][8];
        ff_convert_matrix(&s->dsp, s->q_intra_matrix, s->q_intra_matrix16,
                       s->intra_matrix, s->intra_quant_bias, 8, 8, 1);
        s->qscale= 8;
    }
    if(s->codec_id == AV_CODEC_ID_AMV){
        static const uint8_t y[32]={13,13,13,13,13,13,13,13,13,13,13,13,13,13,13,13,13,13,13,13,13,13,13,13,13,13,13,13,13,13,13,13};
        static const uint8_t c[32]={14,14,14,14,14,14,14,14,14,14,14,14,14,14,14,14,14,14,14,14,14,14,14,14,14,14,14,14,14,14,14,14};
        for(i=1;i<64;i++){
            int j= s->dsp.idct_permutation[ff_zigzag_direct[i]];

            s->intra_matrix[j] = sp5x_quant_table[5*2+0][i];
            s->chroma_intra_matrix[j] = sp5x_quant_table[5*2+1][i];
        }
        s->y_dc_scale_table= y;
        s->c_dc_scale_table= c;
        s->intra_matrix[0] = 13;
        s->chroma_intra_matrix[0] = 14;
        ff_convert_matrix(&s->dsp, s->q_intra_matrix, s->q_intra_matrix16,
                       s->intra_matrix, s->intra_quant_bias, 8, 8, 1);
        ff_convert_matrix(&s->dsp, s->q_chroma_intra_matrix, s->q_chroma_intra_matrix16,
                       s->chroma_intra_matrix, s->intra_quant_bias, 8, 8, 1);
        s->qscale= 8;
    }

    //FIXME var duplication
    s->current_picture_ptr->f.key_frame =
    s->current_picture.f.key_frame = s->pict_type == AV_PICTURE_TYPE_I; //FIXME pic_ptr
    s->current_picture_ptr->f.pict_type =
    s->current_picture.f.pict_type = s->pict_type;

    if (s->current_picture.f.key_frame)
        s->picture_in_gop_number=0;

    s->mb_x = s->mb_y = 0;
    s->last_bits= put_bits_count(&s->pb);
    switch(s->out_format) {
    case FMT_MJPEG:
        if (CONFIG_MJPEG_ENCODER)
            ff_mjpeg_encode_picture_header(s);
        break;
    case FMT_H261:
        if (CONFIG_H261_ENCODER)
            ff_h261_encode_picture_header(s, picture_number);
        break;
    case FMT_H263:
        if (CONFIG_WMV2_ENCODER && s->codec_id == AV_CODEC_ID_WMV2)
            ff_wmv2_encode_picture_header(s, picture_number);
        else if (CONFIG_MSMPEG4_ENCODER && s->msmpeg4_version)
            ff_msmpeg4_encode_picture_header(s, picture_number);
        else if (CONFIG_MPEG4_ENCODER && s->h263_pred)
            ff_mpeg4_encode_picture_header(s, picture_number);
        else if (CONFIG_RV10_ENCODER && s->codec_id == AV_CODEC_ID_RV10)
            ff_rv10_encode_picture_header(s, picture_number);
        else if (CONFIG_RV20_ENCODER && s->codec_id == AV_CODEC_ID_RV20)
            ff_rv20_encode_picture_header(s, picture_number);
        else if (CONFIG_FLV_ENCODER && s->codec_id == AV_CODEC_ID_FLV1)
            ff_flv_encode_picture_header(s, picture_number);
        else if (CONFIG_H263_ENCODER)
            ff_h263_encode_picture_header(s, picture_number);
        break;
    case FMT_MPEG1:
        if (CONFIG_MPEG1VIDEO_ENCODER || CONFIG_MPEG2VIDEO_ENCODER)
            ff_mpeg1_encode_picture_header(s, picture_number);
        break;
    default:
        av_assert0(0);
    }
    bits= put_bits_count(&s->pb);
    s->header_bits= bits - s->last_bits;

    for(i=1; i<context_count; i++){
        update_duplicate_context_after_me(s->thread_context[i], s);
    }
    s->avctx->execute(s->avctx, encode_thread, &s->thread_context[0], NULL, context_count, sizeof(void*));
    for(i=1; i<context_count; i++){
        merge_context_after_encode(s, s->thread_context[i]);
    }
    emms_c();
    return 0;
}

static void denoise_dct_c(MpegEncContext *s, int16_t *block){
    const int intra= s->mb_intra;
    int i;

    s->dct_count[intra]++;

    for(i=0; i<64; i++){
        int level= block[i];

        if(level){
            if(level>0){
                s->dct_error_sum[intra][i] += level;
                level -= s->dct_offset[intra][i];
                if(level<0) level=0;
            }else{
                s->dct_error_sum[intra][i] -= level;
                level += s->dct_offset[intra][i];
                if(level>0) level=0;
            }
            block[i]= level;
        }
    }
}

static int dct_quantize_trellis_c(MpegEncContext *s,
                                  int16_t *block, int n,
                                  int qscale, int *overflow){
    const int *qmat;
    const uint8_t *scantable= s->intra_scantable.scantable;
    const uint8_t *perm_scantable= s->intra_scantable.permutated;
    int max=0;
    unsigned int threshold1, threshold2;
    int bias=0;
    int run_tab[65];
    int level_tab[65];
    int score_tab[65];
    int survivor[65];
    int survivor_count;
    int last_run=0;
    int last_level=0;
    int last_score= 0;
    int last_i;
    int coeff[2][64];
    int coeff_count[64];
    int qmul, qadd, start_i, last_non_zero, i, dc;
    const int esc_length= s->ac_esc_length;
    uint8_t * length;
    uint8_t * last_length;
    const int lambda= s->lambda2 >> (FF_LAMBDA_SHIFT - 6);

    s->dsp.fdct (block);

    if(s->dct_error_sum)
        s->denoise_dct(s, block);
    qmul= qscale*16;
    qadd= ((qscale-1)|1)*8;

    if (s->mb_intra) {
        int q;
        if (!s->h263_aic) {
            if (n < 4)
                q = s->y_dc_scale;
            else
                q = s->c_dc_scale;
            q = q << 3;
        } else{
            /* For AIC we skip quant/dequant of INTRADC */
            q = 1 << 3;
            qadd=0;
        }

        /* note: block[0] is assumed to be positive */
        block[0] = (block[0] + (q >> 1)) / q;
        start_i = 1;
        last_non_zero = 0;
        qmat = n < 4 ? s->q_intra_matrix[qscale] : s->q_chroma_intra_matrix[qscale];
        if(s->mpeg_quant || s->out_format == FMT_MPEG1)
            bias= 1<<(QMAT_SHIFT-1);
        length     = s->intra_ac_vlc_length;
        last_length= s->intra_ac_vlc_last_length;
    } else {
        start_i = 0;
        last_non_zero = -1;
        qmat = s->q_inter_matrix[qscale];
        length     = s->inter_ac_vlc_length;
        last_length= s->inter_ac_vlc_last_length;
    }
    last_i= start_i;

    threshold1= (1<<QMAT_SHIFT) - bias - 1;
    threshold2= (threshold1<<1);

    for(i=63; i>=start_i; i--) {
        const int j = scantable[i];
        int level = block[j] * qmat[j];

        if(((unsigned)(level+threshold1))>threshold2){
            last_non_zero = i;
            break;
        }
    }

    for(i=start_i; i<=last_non_zero; i++) {
        const int j = scantable[i];
        int level = block[j] * qmat[j];

//        if(   bias+level >= (1<<(QMAT_SHIFT - 3))
//           || bias-level >= (1<<(QMAT_SHIFT - 3))){
        if(((unsigned)(level+threshold1))>threshold2){
            if(level>0){
                level= (bias + level)>>QMAT_SHIFT;
                coeff[0][i]= level;
                coeff[1][i]= level-1;
//                coeff[2][k]= level-2;
            }else{
                level= (bias - level)>>QMAT_SHIFT;
                coeff[0][i]= -level;
                coeff[1][i]= -level+1;
//                coeff[2][k]= -level+2;
            }
            coeff_count[i]= FFMIN(level, 2);
            av_assert2(coeff_count[i]);
            max |=level;
        }else{
            coeff[0][i]= (level>>31)|1;
            coeff_count[i]= 1;
        }
    }

    *overflow= s->max_qcoeff < max; //overflow might have happened

    if(last_non_zero < start_i){
        memset(block + start_i, 0, (64-start_i)*sizeof(int16_t));
        return last_non_zero;
    }

    score_tab[start_i]= 0;
    survivor[0]= start_i;
    survivor_count= 1;

    for(i=start_i; i<=last_non_zero; i++){
        int level_index, j, zero_distortion;
        int dct_coeff= FFABS(block[ scantable[i] ]);
        int best_score=256*256*256*120;

        if (s->dsp.fdct == ff_fdct_ifast)
            dct_coeff= (dct_coeff*ff_inv_aanscales[ scantable[i] ]) >> 12;
        zero_distortion= dct_coeff*dct_coeff;

        for(level_index=0; level_index < coeff_count[i]; level_index++){
            int distortion;
            int level= coeff[level_index][i];
            const int alevel= FFABS(level);
            int unquant_coeff;

            av_assert2(level);

            if(s->out_format == FMT_H263){
                unquant_coeff= alevel*qmul + qadd;
            }else{ //MPEG1
                j= s->dsp.idct_permutation[ scantable[i] ]; //FIXME optimize
                if(s->mb_intra){
                        unquant_coeff = (int)(  alevel  * qscale * s->intra_matrix[j]) >> 3;
                        unquant_coeff =   (unquant_coeff - 1) | 1;
                }else{
                        unquant_coeff = (((  alevel  << 1) + 1) * qscale * ((int) s->inter_matrix[j])) >> 4;
                        unquant_coeff =   (unquant_coeff - 1) | 1;
                }
                unquant_coeff<<= 3;
            }

            distortion= (unquant_coeff - dct_coeff) * (unquant_coeff - dct_coeff) - zero_distortion;
            level+=64;
            if((level&(~127)) == 0){
                for(j=survivor_count-1; j>=0; j--){
                    int run= i - survivor[j];
                    int score= distortion + length[UNI_AC_ENC_INDEX(run, level)]*lambda;
                    score += score_tab[i-run];

                    if(score < best_score){
                        best_score= score;
                        run_tab[i+1]= run;
                        level_tab[i+1]= level-64;
                    }
                }

                if(s->out_format == FMT_H263){
                    for(j=survivor_count-1; j>=0; j--){
                        int run= i - survivor[j];
                        int score= distortion + last_length[UNI_AC_ENC_INDEX(run, level)]*lambda;
                        score += score_tab[i-run];
                        if(score < last_score){
                            last_score= score;
                            last_run= run;
                            last_level= level-64;
                            last_i= i+1;
                        }
                    }
                }
            }else{
                distortion += esc_length*lambda;
                for(j=survivor_count-1; j>=0; j--){
                    int run= i - survivor[j];
                    int score= distortion + score_tab[i-run];

                    if(score < best_score){
                        best_score= score;
                        run_tab[i+1]= run;
                        level_tab[i+1]= level-64;
                    }
                }

                if(s->out_format == FMT_H263){
                  for(j=survivor_count-1; j>=0; j--){
                        int run= i - survivor[j];
                        int score= distortion + score_tab[i-run];
                        if(score < last_score){
                            last_score= score;
                            last_run= run;
                            last_level= level-64;
                            last_i= i+1;
                        }
                    }
                }
            }
        }

        score_tab[i+1]= best_score;

        //Note: there is a vlc code in mpeg4 which is 1 bit shorter then another one with a shorter run and the same level
        if(last_non_zero <= 27){
            for(; survivor_count; survivor_count--){
                if(score_tab[ survivor[survivor_count-1] ] <= best_score)
                    break;
            }
        }else{
            for(; survivor_count; survivor_count--){
                if(score_tab[ survivor[survivor_count-1] ] <= best_score + lambda)
                    break;
            }
        }

        survivor[ survivor_count++ ]= i+1;
    }

    if(s->out_format != FMT_H263){
        last_score= 256*256*256*120;
        for(i= survivor[0]; i<=last_non_zero + 1; i++){
            int score= score_tab[i];
            if(i) score += lambda*2; //FIXME exacter?

            if(score < last_score){
                last_score= score;
                last_i= i;
                last_level= level_tab[i];
                last_run= run_tab[i];
            }
        }
    }

    s->coded_score[n] = last_score;

    dc= FFABS(block[0]);
    last_non_zero= last_i - 1;
    memset(block + start_i, 0, (64-start_i)*sizeof(int16_t));

    if(last_non_zero < start_i)
        return last_non_zero;

    if(last_non_zero == 0 && start_i == 0){
        int best_level= 0;
        int best_score= dc * dc;

        for(i=0; i<coeff_count[0]; i++){
            int level= coeff[i][0];
            int alevel= FFABS(level);
            int unquant_coeff, score, distortion;

            if(s->out_format == FMT_H263){
                    unquant_coeff= (alevel*qmul + qadd)>>3;
            }else{ //MPEG1
                    unquant_coeff = (((  alevel  << 1) + 1) * qscale * ((int) s->inter_matrix[0])) >> 4;
                    unquant_coeff =   (unquant_coeff - 1) | 1;
            }
            unquant_coeff = (unquant_coeff + 4) >> 3;
            unquant_coeff<<= 3 + 3;

            distortion= (unquant_coeff - dc) * (unquant_coeff - dc);
            level+=64;
            if((level&(~127)) == 0) score= distortion + last_length[UNI_AC_ENC_INDEX(0, level)]*lambda;
            else                    score= distortion + esc_length*lambda;

            if(score < best_score){
                best_score= score;
                best_level= level - 64;
            }
        }
        block[0]= best_level;
        s->coded_score[n] = best_score - dc*dc;
        if(best_level == 0) return -1;
        else                return last_non_zero;
    }

    i= last_i;
    av_assert2(last_level);

    block[ perm_scantable[last_non_zero] ]= last_level;
    i -= last_run + 1;

    for(; i>start_i; i -= run_tab[i] + 1){
        block[ perm_scantable[i-1] ]= level_tab[i];
    }

    return last_non_zero;
}

//#define REFINE_STATS 1
static int16_t basis[64][64];

static void build_basis(uint8_t *perm){
    int i, j, x, y;
    emms_c();
    for(i=0; i<8; i++){
        for(j=0; j<8; j++){
            for(y=0; y<8; y++){
                for(x=0; x<8; x++){
                    double s= 0.25*(1<<BASIS_SHIFT);
                    int index= 8*i + j;
                    int perm_index= perm[index];
                    if(i==0) s*= sqrt(0.5);
                    if(j==0) s*= sqrt(0.5);
                    basis[perm_index][8*x + y]= lrintf(s * cos((M_PI/8.0)*i*(x+0.5)) * cos((M_PI/8.0)*j*(y+0.5)));
                }
            }
        }
    }
}

static int dct_quantize_refine(MpegEncContext *s, //FIXME breaks denoise?
                        int16_t *block, int16_t *weight, int16_t *orig,
                        int n, int qscale){
    int16_t rem[64];
    LOCAL_ALIGNED_16(int16_t, d1, [64]);
    const uint8_t *scantable= s->intra_scantable.scantable;
    const uint8_t *perm_scantable= s->intra_scantable.permutated;
//    unsigned int threshold1, threshold2;
//    int bias=0;
    int run_tab[65];
    int prev_run=0;
    int prev_level=0;
    int qmul, qadd, start_i, last_non_zero, i, dc;
    uint8_t * length;
    uint8_t * last_length;
    int lambda;
    int rle_index, run, q = 1, sum; //q is only used when s->mb_intra is true
#ifdef REFINE_STATS
static int count=0;
static int after_last=0;
static int to_zero=0;
static int from_zero=0;
static int raise=0;
static int lower=0;
static int messed_sign=0;
#endif

    if(basis[0][0] == 0)
        build_basis(s->dsp.idct_permutation);

    qmul= qscale*2;
    qadd= (qscale-1)|1;
    if (s->mb_intra) {
        if (!s->h263_aic) {
            if (n < 4)
                q = s->y_dc_scale;
            else
                q = s->c_dc_scale;
        } else{
            /* For AIC we skip quant/dequant of INTRADC */
            q = 1;
            qadd=0;
        }
        q <<= RECON_SHIFT-3;
        /* note: block[0] is assumed to be positive */
        dc= block[0]*q;
//        block[0] = (block[0] + (q >> 1)) / q;
        start_i = 1;
//        if(s->mpeg_quant || s->out_format == FMT_MPEG1)
//            bias= 1<<(QMAT_SHIFT-1);
        length     = s->intra_ac_vlc_length;
        last_length= s->intra_ac_vlc_last_length;
    } else {
        dc= 0;
        start_i = 0;
        length     = s->inter_ac_vlc_length;
        last_length= s->inter_ac_vlc_last_length;
    }
    last_non_zero = s->block_last_index[n];

#ifdef REFINE_STATS
{START_TIMER
#endif
    dc += (1<<(RECON_SHIFT-1));
    for(i=0; i<64; i++){
        rem[i]= dc - (orig[i]<<RECON_SHIFT); //FIXME  use orig dirrectly instead of copying to rem[]
    }
#ifdef REFINE_STATS
STOP_TIMER("memset rem[]")}
#endif
    sum=0;
    for(i=0; i<64; i++){
        int one= 36;
        int qns=4;
        int w;

        w= FFABS(weight[i]) + qns*one;
        w= 15 + (48*qns*one + w/2)/w; // 16 .. 63

        weight[i] = w;
//        w=weight[i] = (63*qns + (w/2)) / w;

        av_assert2(w>0);
        av_assert2(w<(1<<6));
        sum += w*w;
    }
    lambda= sum*(uint64_t)s->lambda2 >> (FF_LAMBDA_SHIFT - 6 + 6 + 6 + 6);
#ifdef REFINE_STATS
{START_TIMER
#endif
    run=0;
    rle_index=0;
    for(i=start_i; i<=last_non_zero; i++){
        int j= perm_scantable[i];
        const int level= block[j];
        int coeff;

        if(level){
            if(level<0) coeff= qmul*level - qadd;
            else        coeff= qmul*level + qadd;
            run_tab[rle_index++]=run;
            run=0;

            s->dsp.add_8x8basis(rem, basis[j], coeff);
        }else{
            run++;
        }
    }
#ifdef REFINE_STATS
if(last_non_zero>0){
STOP_TIMER("init rem[]")
}
}

{START_TIMER
#endif
    for(;;){
        int best_score=s->dsp.try_8x8basis(rem, weight, basis[0], 0);
        int best_coeff=0;
        int best_change=0;
        int run2, best_unquant_change=0, analyze_gradient;
#ifdef REFINE_STATS
{START_TIMER
#endif
        analyze_gradient = last_non_zero > 2 || s->quantizer_noise_shaping >= 3;

        if(analyze_gradient){
#ifdef REFINE_STATS
{START_TIMER
#endif
            for(i=0; i<64; i++){
                int w= weight[i];

                d1[i] = (rem[i]*w*w + (1<<(RECON_SHIFT+12-1)))>>(RECON_SHIFT+12);
            }
#ifdef REFINE_STATS
STOP_TIMER("rem*w*w")}
{START_TIMER
#endif
            s->dsp.fdct(d1);
#ifdef REFINE_STATS
STOP_TIMER("dct")}
#endif
        }

        if(start_i){
            const int level= block[0];
            int change, old_coeff;

            av_assert2(s->mb_intra);

            old_coeff= q*level;

            for(change=-1; change<=1; change+=2){
                int new_level= level + change;
                int score, new_coeff;

                new_coeff= q*new_level;
                if(new_coeff >= 2048 || new_coeff < 0)
                    continue;

                score= s->dsp.try_8x8basis(rem, weight, basis[0], new_coeff - old_coeff);
                if(score<best_score){
                    best_score= score;
                    best_coeff= 0;
                    best_change= change;
                    best_unquant_change= new_coeff - old_coeff;
                }
            }
        }

        run=0;
        rle_index=0;
        run2= run_tab[rle_index++];
        prev_level=0;
        prev_run=0;

        for(i=start_i; i<64; i++){
            int j= perm_scantable[i];
            const int level= block[j];
            int change, old_coeff;

            if(s->quantizer_noise_shaping < 3 && i > last_non_zero + 1)
                break;

            if(level){
                if(level<0) old_coeff= qmul*level - qadd;
                else        old_coeff= qmul*level + qadd;
                run2= run_tab[rle_index++]; //FIXME ! maybe after last
            }else{
                old_coeff=0;
                run2--;
                av_assert2(run2>=0 || i >= last_non_zero );
            }

            for(change=-1; change<=1; change+=2){
                int new_level= level + change;
                int score, new_coeff, unquant_change;

                score=0;
                if(s->quantizer_noise_shaping < 2 && FFABS(new_level) > FFABS(level))
                   continue;

                if(new_level){
                    if(new_level<0) new_coeff= qmul*new_level - qadd;
                    else            new_coeff= qmul*new_level + qadd;
                    if(new_coeff >= 2048 || new_coeff <= -2048)
                        continue;
                    //FIXME check for overflow

                    if(level){
                        if(level < 63 && level > -63){
                            if(i < last_non_zero)
                                score +=   length[UNI_AC_ENC_INDEX(run, new_level+64)]
                                         - length[UNI_AC_ENC_INDEX(run, level+64)];
                            else
                                score +=   last_length[UNI_AC_ENC_INDEX(run, new_level+64)]
                                         - last_length[UNI_AC_ENC_INDEX(run, level+64)];
                        }
                    }else{
                        av_assert2(FFABS(new_level)==1);

                        if(analyze_gradient){
                            int g= d1[ scantable[i] ];
                            if(g && (g^new_level) >= 0)
                                continue;
                        }

                        if(i < last_non_zero){
                            int next_i= i + run2 + 1;
                            int next_level= block[ perm_scantable[next_i] ] + 64;

                            if(next_level&(~127))
                                next_level= 0;

                            if(next_i < last_non_zero)
                                score +=   length[UNI_AC_ENC_INDEX(run, 65)]
                                         + length[UNI_AC_ENC_INDEX(run2, next_level)]
                                         - length[UNI_AC_ENC_INDEX(run + run2 + 1, next_level)];
                            else
                                score +=  length[UNI_AC_ENC_INDEX(run, 65)]
                                        + last_length[UNI_AC_ENC_INDEX(run2, next_level)]
                                        - last_length[UNI_AC_ENC_INDEX(run + run2 + 1, next_level)];
                        }else{
                            score += last_length[UNI_AC_ENC_INDEX(run, 65)];
                            if(prev_level){
                                score +=  length[UNI_AC_ENC_INDEX(prev_run, prev_level)]
                                        - last_length[UNI_AC_ENC_INDEX(prev_run, prev_level)];
                            }
                        }
                    }
                }else{
                    new_coeff=0;
                    av_assert2(FFABS(level)==1);

                    if(i < last_non_zero){
                        int next_i= i + run2 + 1;
                        int next_level= block[ perm_scantable[next_i] ] + 64;

                        if(next_level&(~127))
                            next_level= 0;

                        if(next_i < last_non_zero)
                            score +=   length[UNI_AC_ENC_INDEX(run + run2 + 1, next_level)]
                                     - length[UNI_AC_ENC_INDEX(run2, next_level)]
                                     - length[UNI_AC_ENC_INDEX(run, 65)];
                        else
                            score +=   last_length[UNI_AC_ENC_INDEX(run + run2 + 1, next_level)]
                                     - last_length[UNI_AC_ENC_INDEX(run2, next_level)]
                                     - length[UNI_AC_ENC_INDEX(run, 65)];
                    }else{
                        score += -last_length[UNI_AC_ENC_INDEX(run, 65)];
                        if(prev_level){
                            score +=  last_length[UNI_AC_ENC_INDEX(prev_run, prev_level)]
                                    - length[UNI_AC_ENC_INDEX(prev_run, prev_level)];
                        }
                    }
                }

                score *= lambda;

                unquant_change= new_coeff - old_coeff;
                av_assert2((score < 100*lambda && score > -100*lambda) || lambda==0);

                score+= s->dsp.try_8x8basis(rem, weight, basis[j], unquant_change);
                if(score<best_score){
                    best_score= score;
                    best_coeff= i;
                    best_change= change;
                    best_unquant_change= unquant_change;
                }
            }
            if(level){
                prev_level= level + 64;
                if(prev_level&(~127))
                    prev_level= 0;
                prev_run= run;
                run=0;
            }else{
                run++;
            }
        }
#ifdef REFINE_STATS
STOP_TIMER("iterative step")}
#endif

        if(best_change){
            int j= perm_scantable[ best_coeff ];

            block[j] += best_change;

            if(best_coeff > last_non_zero){
                last_non_zero= best_coeff;
                av_assert2(block[j]);
#ifdef REFINE_STATS
after_last++;
#endif
            }else{
#ifdef REFINE_STATS
if(block[j]){
    if(block[j] - best_change){
        if(FFABS(block[j]) > FFABS(block[j] - best_change)){
            raise++;
        }else{
            lower++;
        }
    }else{
        from_zero++;
    }
}else{
    to_zero++;
}
#endif
                for(; last_non_zero>=start_i; last_non_zero--){
                    if(block[perm_scantable[last_non_zero]])
                        break;
                }
            }
#ifdef REFINE_STATS
count++;
if(256*256*256*64 % count == 0){
    av_log(s->avctx, AV_LOG_DEBUG, "after_last:%d to_zero:%d from_zero:%d raise:%d lower:%d sign:%d xyp:%d/%d/%d\n", after_last, to_zero, from_zero, raise, lower, messed_sign, s->mb_x, s->mb_y, s->picture_number);
}
#endif
            run=0;
            rle_index=0;
            for(i=start_i; i<=last_non_zero; i++){
                int j= perm_scantable[i];
                const int level= block[j];

                 if(level){
                     run_tab[rle_index++]=run;
                     run=0;
                 }else{
                     run++;
                 }
            }

            s->dsp.add_8x8basis(rem, basis[j], best_unquant_change);
        }else{
            break;
        }
    }
#ifdef REFINE_STATS
if(last_non_zero>0){
STOP_TIMER("iterative search")
}
}
#endif

    return last_non_zero;
}

int ff_dct_quantize_c(MpegEncContext *s,
                        int16_t *block, int n,
                        int qscale, int *overflow)
{
    int i, j, level, last_non_zero, q, start_i;
    const int *qmat;
    const uint8_t *scantable= s->intra_scantable.scantable;
    int bias;
    int max=0;
    unsigned int threshold1, threshold2;

    s->dsp.fdct (block);

    if(s->dct_error_sum)
        s->denoise_dct(s, block);

    if (s->mb_intra) {
        if (!s->h263_aic) {
            if (n < 4)
                q = s->y_dc_scale;
            else
                q = s->c_dc_scale;
            q = q << 3;
        } else
            /* For AIC we skip quant/dequant of INTRADC */
            q = 1 << 3;

        /* note: block[0] is assumed to be positive */
        block[0] = (block[0] + (q >> 1)) / q;
        start_i = 1;
        last_non_zero = 0;
        qmat = n < 4 ? s->q_intra_matrix[qscale] : s->q_chroma_intra_matrix[qscale];
        bias= s->intra_quant_bias<<(QMAT_SHIFT - QUANT_BIAS_SHIFT);
    } else {
        start_i = 0;
        last_non_zero = -1;
        qmat = s->q_inter_matrix[qscale];
        bias= s->inter_quant_bias<<(QMAT_SHIFT - QUANT_BIAS_SHIFT);
    }
    threshold1= (1<<QMAT_SHIFT) - bias - 1;
    threshold2= (threshold1<<1);
    for(i=63;i>=start_i;i--) {
        j = scantable[i];
        level = block[j] * qmat[j];

        if(((unsigned)(level+threshold1))>threshold2){
            last_non_zero = i;
            break;
        }else{
            block[j]=0;
        }
    }
    for(i=start_i; i<=last_non_zero; i++) {
        j = scantable[i];
        level = block[j] * qmat[j];

//        if(   bias+level >= (1<<QMAT_SHIFT)
//           || bias-level >= (1<<QMAT_SHIFT)){
        if(((unsigned)(level+threshold1))>threshold2){
            if(level>0){
                level= (bias + level)>>QMAT_SHIFT;
                block[j]= level;
            }else{
                level= (bias - level)>>QMAT_SHIFT;
                block[j]= -level;
            }
            max |=level;
        }else{
            block[j]=0;
        }
    }
    *overflow= s->max_qcoeff < max; //overflow might have happened

    /* we need this permutation so that we correct the IDCT, we only permute the !=0 elements */
    if (s->dsp.idct_permutation_type != FF_NO_IDCT_PERM)
        ff_block_permute(block, s->dsp.idct_permutation, scantable, last_non_zero);

    return last_non_zero;
}

#define OFFSET(x) offsetof(MpegEncContext, x)
#define VE AV_OPT_FLAG_VIDEO_PARAM | AV_OPT_FLAG_ENCODING_PARAM
static const AVOption h263_options[] = {
    { "obmc",         "use overlapped block motion compensation.", OFFSET(obmc), AV_OPT_TYPE_INT, { .i64 = 0 }, 0, 1, VE },
    { "structured_slices","Write slice start position at every GOB header instead of just GOB number.", OFFSET(h263_slice_structured), AV_OPT_TYPE_INT, { .i64 = 0 }, 0, 1, VE},
    { "mb_info",      "emit macroblock info for RFC 2190 packetization, the parameter value is the maximum payload size", OFFSET(mb_info), AV_OPT_TYPE_INT, { .i64 = 0 }, 0, INT_MAX, VE },
    FF_MPV_COMMON_OPTS
    { NULL },
};

static const AVClass h263_class = {
    .class_name = "H.263 encoder",
    .item_name  = av_default_item_name,
    .option     = h263_options,
    .version    = LIBAVUTIL_VERSION_INT,
};

AVCodec ff_h263_encoder = {
    .name           = "h263",
    .long_name      = NULL_IF_CONFIG_SMALL("H.263 / H.263-1996"),
    .type           = AVMEDIA_TYPE_VIDEO,
    .id             = AV_CODEC_ID_H263,
    .priv_data_size = sizeof(MpegEncContext),
    .init           = ff_MPV_encode_init,
    .encode2        = ff_MPV_encode_picture,
    .close          = ff_MPV_encode_end,
    .pix_fmts= (const enum AVPixelFormat[]){AV_PIX_FMT_YUV420P, AV_PIX_FMT_NONE},
    .priv_class     = &h263_class,
};

static const AVOption h263p_options[] = {
    { "umv",        "Use unlimited motion vectors.",    OFFSET(umvplus), AV_OPT_TYPE_INT, { .i64 = 0 }, 0, 1, VE },
    { "aiv",        "Use alternative inter VLC.",       OFFSET(alt_inter_vlc), AV_OPT_TYPE_INT, { .i64 = 0 }, 0, 1, VE },
    { "obmc",       "use overlapped block motion compensation.", OFFSET(obmc), AV_OPT_TYPE_INT, { .i64 = 0 }, 0, 1, VE },
    { "structured_slices", "Write slice start position at every GOB header instead of just GOB number.", OFFSET(h263_slice_structured), AV_OPT_TYPE_INT, { .i64 = 0 }, 0, 1, VE},
    FF_MPV_COMMON_OPTS
    { NULL },
};
static const AVClass h263p_class = {
    .class_name = "H.263p encoder",
    .item_name  = av_default_item_name,
    .option     = h263p_options,
    .version    = LIBAVUTIL_VERSION_INT,
};

AVCodec ff_h263p_encoder = {
    .name           = "h263p",
    .long_name      = NULL_IF_CONFIG_SMALL("H.263+ / H.263-1998 / H.263 version 2"),
    .type           = AVMEDIA_TYPE_VIDEO,
    .id             = AV_CODEC_ID_H263P,
    .priv_data_size = sizeof(MpegEncContext),
    .init           = ff_MPV_encode_init,
    .encode2        = ff_MPV_encode_picture,
    .close          = ff_MPV_encode_end,
    .capabilities   = CODEC_CAP_SLICE_THREADS,
    .pix_fmts       = (const enum AVPixelFormat[]){ AV_PIX_FMT_YUV420P, AV_PIX_FMT_NONE },
    .priv_class     = &h263p_class,
};

FF_MPV_GENERIC_CLASS(msmpeg4v2)

AVCodec ff_msmpeg4v2_encoder = {
    .name           = "msmpeg4v2",
    .long_name      = NULL_IF_CONFIG_SMALL("MPEG-4 part 2 Microsoft variant version 2"),
    .type           = AVMEDIA_TYPE_VIDEO,
    .id             = AV_CODEC_ID_MSMPEG4V2,
    .priv_data_size = sizeof(MpegEncContext),
    .init           = ff_MPV_encode_init,
    .encode2        = ff_MPV_encode_picture,
    .close          = ff_MPV_encode_end,
    .pix_fmts       = (const enum AVPixelFormat[]){ AV_PIX_FMT_YUV420P, AV_PIX_FMT_NONE },
    .priv_class     = &msmpeg4v2_class,
};

FF_MPV_GENERIC_CLASS(msmpeg4v3)

AVCodec ff_msmpeg4v3_encoder = {
    .name           = "msmpeg4",
    .long_name      = NULL_IF_CONFIG_SMALL("MPEG-4 part 2 Microsoft variant version 3"),
    .type           = AVMEDIA_TYPE_VIDEO,
    .id             = AV_CODEC_ID_MSMPEG4V3,
    .priv_data_size = sizeof(MpegEncContext),
    .init           = ff_MPV_encode_init,
    .encode2        = ff_MPV_encode_picture,
    .close          = ff_MPV_encode_end,
    .pix_fmts       = (const enum AVPixelFormat[]){ AV_PIX_FMT_YUV420P, AV_PIX_FMT_NONE },
    .priv_class     = &msmpeg4v3_class,
};

FF_MPV_GENERIC_CLASS(wmv1)

AVCodec ff_wmv1_encoder = {
    .name           = "wmv1",
    .long_name      = NULL_IF_CONFIG_SMALL("Windows Media Video 7"),
    .type           = AVMEDIA_TYPE_VIDEO,
    .id             = AV_CODEC_ID_WMV1,
    .priv_data_size = sizeof(MpegEncContext),
    .init           = ff_MPV_encode_init,
    .encode2        = ff_MPV_encode_picture,
    .close          = ff_MPV_encode_end,
    .pix_fmts       = (const enum AVPixelFormat[]){ AV_PIX_FMT_YUV420P, AV_PIX_FMT_NONE },
    .priv_class     = &wmv1_class,
};<|MERGE_RESOLUTION|>--- conflicted
+++ resolved
@@ -1835,21 +1835,8 @@
 
     if((mb_x * 16 + 16 > s->width || mb_y * 16 + 16 > s->height) && s->codec_id != AV_CODEC_ID_AMV){
         uint8_t *ebuf = s->edge_emu_buffer + 32;
-<<<<<<< HEAD
         int cw = (s->width  + s->chroma_x_shift) >> s->chroma_x_shift;
         int ch = (s->height + s->chroma_y_shift) >> s->chroma_y_shift;
-        s->vdsp.emulated_edge_mc(ebuf, wrap_y, ptr_y, wrap_y, 16, 16, mb_x * 16,
-                                 mb_y * 16, s->width, s->height);
-        ptr_y = ebuf;
-        s->vdsp.emulated_edge_mc(ebuf + 18 * wrap_y, wrap_c, ptr_cb, wrap_c, mb_block_width,
-                                 mb_block_height, mb_x * mb_block_width, mb_y * mb_block_height,
-                                 cw, ch);
-        ptr_cb = ebuf + 18 * wrap_y;
-        s->vdsp.emulated_edge_mc(ebuf + 18 * wrap_y + 16, wrap_c, ptr_cr, wrap_c, mb_block_width,
-                                 mb_block_height, mb_x * mb_block_width, mb_y * mb_block_height,
-                                 cw, ch);
-        ptr_cr = ebuf + 18 * wrap_y + 16;
-=======
         s->vdsp.emulated_edge_mc(ebuf, ptr_y,
                                  wrap_y, wrap_y,
                                  16, 16, mb_x * 16, mb_y * 16,
@@ -1857,15 +1844,16 @@
         ptr_y = ebuf;
         s->vdsp.emulated_edge_mc(ebuf + 18 * wrap_y, ptr_cb,
                                  wrap_c, wrap_c,
-                                 8, mb_block_height, mb_x * 8, mb_y * 8,
-                                 s->width >> 1, s->height >> 1);
+                                 mb_block_width, mb_block_height,
+                                 mb_x * mb_block_width, mb_y * mb_block_height,
+                                 cw, ch);
         ptr_cb = ebuf + 18 * wrap_y;
-        s->vdsp.emulated_edge_mc(ebuf + 18 * wrap_y + 8, ptr_cr,
+        s->vdsp.emulated_edge_mc(ebuf + 18 * wrap_y + 16, ptr_cr,
                                  wrap_c, wrap_c,
-                                 8, mb_block_height, mb_x * 8, mb_y * 8,
-                                 s->width >> 1, s->height >> 1);
-        ptr_cr = ebuf + 18 * wrap_y + 8;
->>>>>>> 458446ac
+                                 mb_block_width, mb_block_height,
+                                 mb_x * mb_block_width, mb_y * mb_block_height,
+                                 cw, ch);
+        ptr_cr = ebuf + 18 * wrap_y + 16;
     }
 
     if (s->mb_intra) {
