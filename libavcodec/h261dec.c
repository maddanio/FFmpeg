--- conflicted
+++ resolved
@@ -25,11 +25,7 @@
  * H.261 decoder.
  */
 
-<<<<<<< HEAD
 #include "libavutil/avassert.h"
-#include "dsputil.h"
-=======
->>>>>>> c242bbd8
 #include "avcodec.h"
 #include "mpegvideo.h"
 #include "h263.h"
