--- conflicted
+++ resolved
@@ -177,15 +177,9 @@
 
     p_schro_params->format = schro_decoder_get_video_format(decoder);
 
-<<<<<<< HEAD
     /* Tell FFmpeg about sequence details. */
-    if (av_image_check_size(p_schro_params->format->width, p_schro_params->format->height,
-                            0, avccontext) < 0) {
-=======
-    /* Tell Libav about sequence details. */
     if (av_image_check_size(p_schro_params->format->width,
                             p_schro_params->format->height, 0, avccontext) < 0) {
->>>>>>> c8b4a399
         av_log(avccontext, AV_LOG_ERROR, "invalid dimensions (%dx%d)\n",
                p_schro_params->format->width, p_schro_params->format->height);
         avccontext->height = avccontext->width = 0;
