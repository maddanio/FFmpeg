--- conflicted
+++ resolved
@@ -39,46 +39,6 @@
 #include "libxvid.h"
 #include "mpegvideo.h"
 
-<<<<<<< HEAD
-=======
-/* Wrapper to work around the lack of mkstemp() on mingw.
- * Also, tries to create file in /tmp first, if possible.
- * *prefix can be a character constant; *filename will be allocated internally.
- * @return file descriptor of opened file (or -1 on error)
- * and opened file name in **filename. */
-int ff_tempfile(const char *prefix, char **filename)
-{
-    int fd = -1;
-#if !HAVE_MKSTEMP
-    *filename = tempnam(".", prefix);
-#else
-    size_t len = strlen(prefix) + 12; /* room for "/tmp/" and "XXXXXX\0" */
-    *filename  = av_malloc(len);
-#endif
-    /* -----common section-----*/
-    if (!(*filename)) {
-        av_log(NULL, AV_LOG_ERROR, "ff_tempfile: Cannot allocate file name\n");
-        return AVERROR(ENOMEM);
-    }
-#if !HAVE_MKSTEMP
-    fd = avpriv_open(*filename, O_RDWR | O_BINARY | O_CREAT, 0444);
-#else
-    snprintf(*filename, len, "/tmp/%sXXXXXX", prefix);
-    fd = mkstemp(*filename);
-    if (fd < 0) {
-        snprintf(*filename, len, "./%sXXXXXX", prefix);
-        fd = mkstemp(*filename);
-    }
-#endif
-    /* -----common section-----*/
-    if (fd < 0) {
-        av_log(NULL, AV_LOG_ERROR, "ff_tempfile: Cannot open temporary file %s\n", *filename);
-        return AVERROR(EIO);
-    }
-    return fd; /* success */
-}
-
->>>>>>> a1e2c47c
 av_cold int ff_xvid_rate_control_init(MpegEncContext *s)
 {
     char *tmp_name;
@@ -86,13 +46,8 @@
     xvid_plg_create_t xvid_plg_create = { 0 };
     xvid_plugin_2pass2_t xvid_2pass2  = { 0 };
 
-<<<<<<< HEAD
     fd = av_tempfile("xvidrc.", &tmp_name, 0, s->avctx);
-    if (fd == -1) {
-=======
-    fd = ff_tempfile("xvidrc.", &tmp_name);
     if (fd < 0) {
->>>>>>> a1e2c47c
         av_log(NULL, AV_LOG_ERROR, "Can't create temporary pass2 file.\n");
         return fd;
     }
