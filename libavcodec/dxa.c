/*
 * Feeble Files/ScummVM DXA decoder
 * Copyright (c) 2007 Konstantin Shishkov
 *
 * This file is part of FFmpeg.
 *
 * FFmpeg is free software; you can redistribute it and/or
 * modify it under the terms of the GNU Lesser General Public
 * License as published by the Free Software Foundation; either
 * version 2.1 of the License, or (at your option) any later version.
 *
 * FFmpeg is distributed in the hope that it will be useful,
 * but WITHOUT ANY WARRANTY; without even the implied warranty of
 * MERCHANTABILITY or FITNESS FOR A PARTICULAR PURPOSE.  See the GNU
 * Lesser General Public License for more details.
 *
 * You should have received a copy of the GNU Lesser General Public
 * License along with FFmpeg; if not, write to the Free Software
 * Foundation, Inc., 51 Franklin Street, Fifth Floor, Boston, MA 02110-1301 USA
 */

/**
 * @file
 * DXA Video decoder
 */

#include <stdio.h>
#include <stdlib.h>

#include "libavutil/common.h"
#include "libavutil/intreadwrite.h"
#include "bytestream.h"
#include "avcodec.h"
#include "internal.h"

#include <zlib.h>

/*
 * Decoder context
 */
typedef struct DxaDecContext {
    AVFrame *prev;

    int dsize;
    uint8_t *decomp_buf;
    uint32_t pal[256];
} DxaDecContext;

static const int shift1[6] = { 0, 8, 8, 8, 4, 4 };
static const int shift2[6] = { 0, 0, 8, 4, 0, 4 };

static int decode_13(AVCodecContext *avctx, DxaDecContext *c, uint8_t* dst,
                     int stride, uint8_t *src, uint8_t *ref)
{
    uint8_t *code, *data, *mv, *msk, *tmp, *tmp2;
    int i, j, k;
    int type, x, y, d, d2;
    uint32_t mask;

    code = src  + 12;
    data = code + ((avctx->width * avctx->height) >> 4);
    mv   = data + AV_RB32(src + 0);
    msk  = mv   + AV_RB32(src + 4);

    for(j = 0; j < avctx->height; j += 4){
        for(i = 0; i < avctx->width; i += 4){
            tmp  = dst + i;
            tmp2 = ref + i;
            type = *code++;
            switch(type){
            case 4: // motion compensation
                x = (*mv) >> 4;    if(x & 8) x = 8 - x;
                y = (*mv++) & 0xF; if(y & 8) y = 8 - y;
                if (i < -x || avctx->width  - i - 4 < x ||
                    j < -y || avctx->height - j - 4 < y) {
                    av_log(avctx, AV_LOG_ERROR, "MV %d %d out of bounds\n", x,y);
                    return AVERROR_INVALIDDATA;
                }
                tmp2 += x + y*stride;
            case 0: // skip
            case 5: // skip in method 12
                for(y = 0; y < 4; y++){
                    memcpy(tmp, tmp2, 4);
                    tmp  += stride;
                    tmp2 += stride;
                }
                break;
            case 1:  // masked change
            case 10: // masked change with only half of pixels changed
            case 11: // cases 10-15 are for method 12 only
            case 12:
            case 13:
            case 14:
            case 15:
                if(type == 1){
                    mask = AV_RB16(msk);
                    msk += 2;
                }else{
                    type -= 10;
                    mask = ((msk[0] & 0xF0) << shift1[type]) | ((msk[0] & 0xF) << shift2[type]);
                    msk++;
                }
                for(y = 0; y < 4; y++){
                    for(x = 0; x < 4; x++){
                        tmp[x] = (mask & 0x8000) ? *data++ : tmp2[x];
                        mask <<= 1;
                    }
                    tmp  += stride;
                    tmp2 += stride;
                }
                break;
            case 2: // fill block
                for(y = 0; y < 4; y++){
                    memset(tmp, data[0], 4);
                    tmp += stride;
                }
                data++;
                break;
            case 3: // raw block
                for(y = 0; y < 4; y++){
                    memcpy(tmp, data, 4);
                    data += 4;
                    tmp  += stride;
                }
                break;
            case 8: // subblocks - method 13 only
                mask = *msk++;
                for(k = 0; k < 4; k++){
                    d  = ((k & 1) << 1) + ((k & 2) * stride);
                    d2 = ((k & 1) << 1) + ((k & 2) * stride);
                    tmp2 = ref + i + d2;
                    switch(mask & 0xC0){
                    case 0x80: // motion compensation
                        x = (*mv) >> 4;    if(x & 8) x = 8 - x;
                        y = (*mv++) & 0xF; if(y & 8) y = 8 - y;
                        if (i + 2*(k & 1) < -x || avctx->width  - i - 2*(k & 1) - 2 < x ||
                            j +   (k & 2) < -y || avctx->height - j -   (k & 2) - 2 < y) {
                            av_log(avctx, AV_LOG_ERROR, "MV %d %d out of bounds\n", x,y);
                            return AVERROR_INVALIDDATA;
                        }
                        tmp2 += x + y*stride;
                    case 0x00: // skip
                        tmp[d + 0         ] = tmp2[0];
                        tmp[d + 1         ] = tmp2[1];
                        tmp[d + 0 + stride] = tmp2[0 + stride];
                        tmp[d + 1 + stride] = tmp2[1 + stride];
                        break;
                    case 0x40: // fill
                        tmp[d + 0         ] = data[0];
                        tmp[d + 1         ] = data[0];
                        tmp[d + 0 + stride] = data[0];
                        tmp[d + 1 + stride] = data[0];
                        data++;
                        break;
                    case 0xC0: // raw
                        tmp[d + 0         ] = *data++;
                        tmp[d + 1         ] = *data++;
                        tmp[d + 0 + stride] = *data++;
                        tmp[d + 1 + stride] = *data++;
                        break;
                    }
                    mask <<= 2;
                }
                break;
            case 32: // vector quantization - 2 colors
                mask = AV_RB16(msk);
                msk += 2;
                for(y = 0; y < 4; y++){
                    for(x = 0; x < 4; x++){
                        tmp[x] = data[mask & 1];
                        mask >>= 1;
                    }
                    tmp  += stride;
                    tmp2 += stride;
                }
                data += 2;
                break;
            case 33: // vector quantization - 3 or 4 colors
            case 34:
                mask = AV_RB32(msk);
                msk += 4;
                for(y = 0; y < 4; y++){
                    for(x = 0; x < 4; x++){
                        tmp[x] = data[mask & 3];
                        mask >>= 2;
                    }
                    tmp  += stride;
                    tmp2 += stride;
                }
                data += type - 30;
                break;
            default:
                av_log(avctx, AV_LOG_ERROR, "Unknown opcode %d\n", type);
                return AVERROR_INVALIDDATA;
            }
        }
        dst += stride * 4;
        ref += stride * 4;
    }
    return 0;
}

static int decode_frame(AVCodecContext *avctx, void *data, int *got_frame, AVPacket *avpkt)
{
    AVFrame *frame = data;
    DxaDecContext * const c = avctx->priv_data;
    uint8_t *outptr, *srcptr, *tmpptr;
    unsigned long dsize;
    int i, j, compr, ret;
    int stride;
    int pc = 0;
    GetByteContext gb;

    bytestream2_init(&gb, avpkt->data, avpkt->size);

    /* make the palette available on the way out */
    if (bytestream2_peek_le32(&gb) == MKTAG('C','M','A','P')) {
        bytestream2_skip(&gb, 4);
        for(i = 0; i < 256; i++){
            c->pal[i] = 0xFFU << 24 | bytestream2_get_be24(&gb);
        }
        pc = 1;
    }

    if ((ret = ff_get_buffer(avctx, frame, AV_GET_BUFFER_FLAG_REF)) < 0)
        return ret;
    memcpy(frame->data[1], c->pal, AVPALETTE_SIZE);
    frame->palette_has_changed = pc;

    outptr = frame->data[0];
    srcptr = c->decomp_buf;
    tmpptr = c->prev->data[0];
    stride = frame->linesize[0];

    if (bytestream2_get_le32(&gb) == MKTAG('N','U','L','L'))
        compr = -1;
    else
        compr = bytestream2_get_byte(&gb);

    dsize = c->dsize;
    if (compr != 4 && compr != -1) {
        bytestream2_skip(&gb, 4);
        if (uncompress(c->decomp_buf, &dsize, avpkt->data + bytestream2_tell(&gb),
                       bytestream2_get_bytes_left(&gb)) != Z_OK) {
            av_log(avctx, AV_LOG_ERROR, "Uncompress failed!\n");
            return AVERROR_UNKNOWN;
        }
    }

    if (avctx->debug & FF_DEBUG_PICT_INFO)
        av_log(avctx, AV_LOG_DEBUG, "compr:%2d, dsize:%d\n", compr, (int)dsize);

    switch(compr){
    case -1:
        frame->key_frame = 0;
        frame->pict_type = AV_PICTURE_TYPE_P;
        if (c->prev->data[0])
            memcpy(frame->data[0], c->prev->data[0], frame->linesize[0] * avctx->height);
        else{ // Should happen only when first frame is 'NULL'
            memset(frame->data[0], 0, frame->linesize[0] * avctx->height);
            frame->key_frame = 1;
            frame->pict_type = AV_PICTURE_TYPE_I;
        }
        break;
    case 2:
    case 4:
        frame->key_frame = 1;
        frame->pict_type = AV_PICTURE_TYPE_I;
        for (j = 0; j < avctx->height; j++) {
                memcpy(outptr, srcptr, avctx->width);
            outptr += stride;
            srcptr += avctx->width;
        }
        break;
    case 3:
    case 5:
        if (!tmpptr) {
            av_log(avctx, AV_LOG_ERROR, "Missing reference frame.\n");
            if (!(avctx->flags2 & CODEC_FLAG2_SHOW_ALL))
                return AVERROR_INVALIDDATA;
        }
        frame->key_frame = 0;
        frame->pict_type = AV_PICTURE_TYPE_P;
        for (j = 0; j < avctx->height; j++) {
            if(tmpptr){
                for(i = 0; i < avctx->width; i++)
                    outptr[i] = srcptr[i] ^ tmpptr[i];
                tmpptr += stride;
            }else
                memcpy(outptr, srcptr, avctx->width);
            outptr += stride;
            srcptr += avctx->width;
        }
        break;
    case 12: // ScummVM coding
    case 13:
        frame->key_frame = 0;
        frame->pict_type = AV_PICTURE_TYPE_P;
<<<<<<< HEAD
        if (!c->prev->data[0]) {
            av_log(avctx, AV_LOG_ERROR, "Missing reference frame\n");
            return AVERROR_INVALIDDATA;
        }
=======
>>>>>>> 2d2a92f7
        decode_13(avctx, c, frame->data[0], frame->linesize[0], srcptr, c->prev->data[0]);
        break;
    default:
        av_log(avctx, AV_LOG_ERROR, "Unknown/unsupported compression type %d\n", compr);
        return AVERROR_INVALIDDATA;
    }

    av_frame_unref(c->prev);
    if ((ret = av_frame_ref(c->prev, frame)) < 0)
        return ret;

    *got_frame = 1;

    /* always report that the buffer was completely consumed */
    return avpkt->size;
}

static av_cold int decode_init(AVCodecContext *avctx)
{
    DxaDecContext * const c = avctx->priv_data;

    c->prev = av_frame_alloc();
    if (!c->prev)
        return AVERROR(ENOMEM);

    avctx->pix_fmt = AV_PIX_FMT_PAL8;

    c->prev = av_frame_alloc();
    if (!c->prev)
        return AVERROR(ENOMEM);

    c->dsize = avctx->width * avctx->height * 2;
    c->decomp_buf = av_malloc(c->dsize);
    if (!c->decomp_buf) {
        av_frame_free(&c->prev);
        av_log(avctx, AV_LOG_ERROR, "Can't allocate decompression buffer.\n");
        return AVERROR(ENOMEM);
    }

    return 0;
}

static av_cold int decode_end(AVCodecContext *avctx)
{
    DxaDecContext * const c = avctx->priv_data;

    av_freep(&c->decomp_buf);
    av_frame_free(&c->prev);

    return 0;
}

AVCodec ff_dxa_decoder = {
    .name           = "dxa",
    .long_name      = NULL_IF_CONFIG_SMALL("Feeble Files/ScummVM DXA"),
    .type           = AVMEDIA_TYPE_VIDEO,
    .id             = AV_CODEC_ID_DXA,
    .priv_data_size = sizeof(DxaDecContext),
    .init           = decode_init,
    .close          = decode_end,
    .decode         = decode_frame,
    .capabilities   = CODEC_CAP_DR1,
};<|MERGE_RESOLUTION|>--- conflicted
+++ resolved
@@ -296,13 +296,10 @@
     case 13:
         frame->key_frame = 0;
         frame->pict_type = AV_PICTURE_TYPE_P;
-<<<<<<< HEAD
         if (!c->prev->data[0]) {
             av_log(avctx, AV_LOG_ERROR, "Missing reference frame\n");
             return AVERROR_INVALIDDATA;
         }
-=======
->>>>>>> 2d2a92f7
         decode_13(avctx, c, frame->data[0], frame->linesize[0], srcptr, c->prev->data[0]);
         break;
     default:
@@ -329,10 +326,6 @@
         return AVERROR(ENOMEM);
 
     avctx->pix_fmt = AV_PIX_FMT_PAL8;
-
-    c->prev = av_frame_alloc();
-    if (!c->prev)
-        return AVERROR(ENOMEM);
 
     c->dsize = avctx->width * avctx->height * 2;
     c->decomp_buf = av_malloc(c->dsize);
