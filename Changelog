--- conflicted
+++ resolved
@@ -21,22 +21,8 @@
 - Microsoft Expression Encoder Screen decoder
 - RTMPS protocol support
 - RTMPTS protocol support
-<<<<<<< HEAD
-- showwaves filter
-- LucasArts SMUSH playback support
-- SAMI demuxer and decoder
-- RealText demuxer and decoder
-- Heart Of Darkness PAF playback support
-- iec61883 device
-- asettb filter
-- new option: -progress
-- 3GPP Timed Text decoder
-- GeoTIFF decoder support
-- ffmpeg -(no)stdin option
-- Opus decoder using libopus
-- caca output device using libcaca
-- alphaextract and alphamerge filters
-- concat filter
+- RTMPE protocol support
+- RTMPTE protocol support
 
 
 version 0.11:
@@ -80,12 +66,6 @@
 - vorbis parser
 - png parser
 - audio mix filter
-=======
-- JPEG 2000 encoding support through OpenJPEG
-- G.723.1 demuxer and decoder
-- RTMPE protocol support
-- RTMPTE protocol support
->>>>>>> d04c5293
 
 
 version 0.10:
